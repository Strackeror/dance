--- conflicted
+++ resolved
@@ -614,10 +614,6 @@
                   command: "dance.select.lineEnd",
                   args: [{ count: 2 ** 31 - 1 }],
                 },
-                "f": {
-                  text: "to file whose name is selected",
-                  command: "dance.selections.open",
-                },
                 "h": {
                   text: "to line start",
                   command: "dance.select.lineStart",
@@ -663,35 +659,21 @@
                   text: "to last accessed buffer",
                   command: "workbench.action.openPreviousRecentlyUsedEditorInGroup",
                 },
-<<<<<<< HEAD
-                // Currently not possible
-                // "m": {
-                //   text: "to last modified buffer",
-                //   command: "",
-                // },
+                "A": {
+                  text: "to last buffer...",
+                  command: "workbench.action.quickOpenPreviousRecentlyUsedEditorInGroup",
+                },
+                "p": {
+                  text: "to previous buffer",
+                  command: "workbench.action.previousEditor",
+                },
                 "n": {
                   text: "to next buffer",
                   command: "workbench.action.nextEditor",
-=======
-                "A": {
-                  text: "to last buffer...",
-                  command: "workbench.action.quickOpenPreviousRecentlyUsedEditorInGroup",
->>>>>>> 64bf13e5
-                },
-                "p": {
-                  text: "to previous buffer",
-                  command: "workbench.action.previousEditor",
-<<<<<<< HEAD
-=======
-                },
-                "n": {
-                  text: "to next buffer",
-                  command: "workbench.action.nextEditor",
                 },
                 "f": {
                   text: "to file whose name is selected",
                   command: "dance.selections.open",
->>>>>>> 64bf13e5
                 },
                 ".": {
                   text: "to last buffer modification position",
