--- conflicted
+++ resolved
@@ -82,11 +82,7 @@
 // ============================================================================
 
 const version = "0.5.13",
-<<<<<<< HEAD
-      preRelease = 4;
-=======
       preRelease = 1;
->>>>>>> 715542de
 
 export const pkg = (modules: Builder.ParsedModule[]) => ({
 
