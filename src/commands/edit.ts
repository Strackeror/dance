import * as vscode from "vscode";

import type { Argument, InputOr, RegisterOr } from ".";
<<<<<<< HEAD
import { insert as apiInsert, Context, deindentLines, edit, indentLines, insertByIndex, insertByIndexWithFullLines, insertFlagsAtEdge, joinLines, keypress, Positions, replace, replaceByIndex, Selections, Shift, Direction } from "../api";
import { map, sort } from "../api/selections";
=======
import { insert as apiInsert, Context, deindentLines, Direction, edit, indentLines, insertByIndex, insertByIndexWithFullLines, insertFlagsAtEdge, joinLines, keypress, Positions, replace, replaceByIndex, Selections, Shift } from "../api";
>>>>>>> e15330af
import type { Register } from "../state/registers";
import { ArgumentError, LengthMismatchError } from "../utils/errors";

/**
 * Perform changes on the text content of the document.
 *
 * See https://github.com/mawww/kakoune/blob/master/doc/pages/keys.asciidoc#changes.
 */
declare module "./edit";

/**
 * Insert contents of register.
 *
 * A `where` argument may be specified to state where the text should be
 * inserted relative to each selection. If unspecified, each selection will be
 * replaced by the text.
 *
 * Specify `"shift": "select"` to select the inserted selection,
 * `"shift": "extend"` to extend to the inserted text, and nothing to keep the
 * current selections.
 *
 * Specify `all` to paste all contents next to each selection.
 *
 * @keys `s-a-r` (kakoune: normal)
 *
 * #### Additional commands
 *
<<<<<<< HEAD
 * | Title                              | Identifier               | Keybinding                                                          | Commands                                                                                                                       |
 * | ---------------------------------- | ------------------------ | ------------------------------------------------------------------- | ------------------------------------------------------------------------------------------------------------------------------ |
 * | Pick register and replace          | `selectRegister-insert`  | `c-r` (helix: normal), `c-r` (helix: visual)                        | `[".selectRegister", { +register }], [".edit.insert", { ... }]`                                                                |
 * | Paste before                       | `paste.before`           |                                                                     | `[".edit.insert", { handleNewLine: true, where: "start", ... }]`                                                               |
 * | Paste after                        | `paste.after`            |                                                                     | `[".edit.insert", { handleNewLine: true, where: "end"  , ... }]`                                                               |
 * | Paste before and select            | `paste.before.select`    | `s-p` (helix: normal), `s-p` (helix: visual)                        | `[".edit.insert", { handleNewLine: true, where: "start", shift: "select", ... }]`                                              |
 * | Paste after and select             | `paste.after.select`     | `p` (helix: normal)  , `p` (helix: visual)                          | `[".edit.insert", { handleNewLine: true, where: "end"  , shift: "select", ... }]`                                              |
 * | Paste all before                   | `pasteAll.before`        |                                                                     | `[".edit.insert", { handleNewLine: true, where: "start", all: true, ... }]`                                                    |
 * | Paste all after                    | `pasteAll.after`         |                                                                     | `[".edit.insert", { handleNewLine: true, where: "end"  , all: true, ... }]`                                                    |
 * | Paste all before and select        | `pasteAll.before.select` | `s-a-p` (helix: normal), `s-a-p` (helix: visual)                    | `[".edit.insert", { handleNewLine: true, where: "start", all: true, shift: "select", ... }]`                                   |
 * | Paste all after and select         | `pasteAll.after.select`  | `a-p` (helix: normal)  , `a-p` (helix: visual)                      | `[".edit.insert", { handleNewLine: true, where: "end"  , all: true, shift: "select", ... }]`                                   |
 * | Delete                             | `delete`                 | `a-d` (helix: normal)  , `a-d` (helix: visual)                      | `[".edit.insert", { register: "_", ... }]`                                                                                     |
 * | Delete and switch to Insert        | `delete-insert`          | `a-c` (helix: normal)  , `a-c` (helix: visual)                      | `[".modes.set", { mode: "insert", +mode }], [".edit.insert", { register: "_", ... }]`                                          |
 * | Copy and delete                    | `yank-delete`            | `d` (helix: normal)    , `d` (helix: visual)                        | `[".selections.saveText", { +register }],                                            [".edit.insert", { register: "_", ... }]` |
 * | Copy, delete and switch to Insert  | `yank-delete-insert`     | `c` (helix: normal)    , `c` (helix: visual)                        | `[".selections.saveText", { +register }], [".modes.set", { mode: "insert", +mode }], [".edit.insert", { register: "_", ... }]` |
 * | Copy and replace                   | `yank-replace`           | `s-r` (helix: normal)  , `s-r` (helix: visual)                      | `[".selections.saveText", { register: "tmp" }], [".edit.insert"], [".updateRegister", { copyFrom: "tmp", ... }]`               |
=======
 * | Title                              | Identifier               | Keybinding                                       | Commands                                                                                                                       |
 * | ---------------------------------- | ------------------------ | ------------------------------------------------ | ------------------------------------------------------------------------------------------------------------------------------ |
 * | Pick register and replace          | `selectRegister-insert`  | `c-r` (kakoune: normal), `c-r` (kakoune: insert) | `[".selectRegister", { +register }], [".edit.insert", { ... }]`                                                                |
 * | Paste before                       | `paste.before`           |                                                  | `[".edit.insert", { handleNewLine: true, where: "start", ... }]`                                                               |
 * | Paste after                        | `paste.after`            |                                                  | `[".edit.insert", { handleNewLine: true, where: "end"  , ... }]`                                                               |
 * | Paste before and select            | `paste.before.select`    | `s-p` (kakoune: normal)                          | `[".edit.insert", { handleNewLine: true, where: "start", shift: "select", ... }]`                                              |
 * | Paste after and select             | `paste.after.select`     | `p` (kakoune: normal)                            | `[".edit.insert", { handleNewLine: true, where: "end"  , shift: "select", ... }]`                                              |
 * | Paste all before                   | `pasteAll.before`        |                                                  | `[".edit.insert", { handleNewLine: true, where: "start", all: true, ... }]`                                                    |
 * | Paste all after                    | `pasteAll.after`         |                                                  | `[".edit.insert", { handleNewLine: true, where: "end"  , all: true, ... }]`                                                    |
 * | Paste all before and select        | `pasteAll.before.select` | `s-a-p` (kakoune: normal)                        | `[".edit.insert", { handleNewLine: true, where: "start", all: true, shift: "select", ... }]`                                   |
 * | Paste all after and select         | `pasteAll.after.select`  | `a-p` (kakoune: normal)                          | `[".edit.insert", { handleNewLine: true, where: "end"  , all: true, shift: "select", ... }]`                                   |
 * | Delete                             | `delete`                 | `a-d` (kakoune: normal)                          | `[".edit.insert", { register: "_", ... }]`                                                                                     |
 * | Delete and switch to Insert        | `delete-insert`          | `a-c` (kakoune: normal)                          | `[".modes.set", { mode: "insert", +mode }], [".edit.insert", { register: "_", ... }]`                                          |
 * | Copy and delete                    | `yank-delete`            | `d` (kakoune: normal), `d` (helix: select)       | `[".selections.saveText", { +register }],                                            [".edit.insert", { register: "_", ... }]` |
 * | Copy, delete and switch to Insert  | `yank-delete-insert`     | `c` (kakoune: normal), `c` (helix: select)       | `[".selections.saveText", { +register }], [".modes.set", { mode: "insert", +mode }], [".edit.insert", { register: "_", ... }]` |
 * | Copy and replace                   | `yank-replace`           | `s-r` (kakoune: normal)                          | `[".selections.saveText", { register: "tmp" }], [".edit.insert"], [".updateRegister", { copyFrom: "tmp", ... }]`               |
>>>>>>> e15330af
 */
export async function insert(
  _: Context,
  selections: readonly vscode.Selection[],
  register: RegisterOr<"dquote", Register.Flags.CanRead>,

  adjust: Argument<boolean> = true,
  all: Argument<boolean> = false,
  handleNewLine: Argument<boolean> = false,
  repetitions: number,
  shift?: Argument<Shift>,
  text?: Argument<string>,
  where?: Argument<"active" | "anchor" | "start" | "end" | undefined>,
) {
  let contents = text?.length
    ? (shift === Shift.Select ? [text] : selections.map(() => text))
    : await register.get();

  if (contents === undefined || contents.length === 0) {
    throw new Error(`register "${register.name}" does not contain any saved text`);
  }

  if (all) {
    if (shift !== Shift.Select) {
      throw new ArgumentError("`all` is only compatible with `shift: \"select\"`");
    }

    contents = [...contents].reverse();

    const textToInsert = contents.join(""),
          insert = handleNewLine ? insertByIndexWithFullLines : insertByIndex,
          flags = insertFlagsAtEdge(where) | apiInsert.Flags.Select;

    const insertedRanges = await insert(flags, () => textToInsert, selections),
          allSelections = [] as vscode.Selection[],
          document = _.document;

    for (const insertedRange of insertedRanges) {
      let offset = document.offsetAt(insertedRange.start);

      for (const content of contents) {
        const newSelection = Selections.fromLength(offset, content.length, false, document);

        allSelections.push(newSelection);
        offset += content.length;
      }
    }

    Selections.set(Selections.bottomToTop(allSelections));
    return;
  }

  if (adjust) {
    contents = extendArrayToLength(contents, selections.length);
  } else {
    LengthMismatchError.throwIfLengthMismatch(selections, contents);
  }

  if (repetitions > 1) {
    contents = contents.map((content) => content.repeat(repetitions));
  }

  if (where === undefined) {
    Selections.set(await replaceByIndex((i) => contents![i], selections));
    return;
  }

  if (!["active", "anchor", "start", "end"].includes(where)) {
    throw new Error(`"where" must be one of "active", "anchor", "start", "end", or undefined`);
  }

  const keepOrExtend = shift === Shift.Extend
    ? apiInsert.Flags.Extend
    : shift === Shift.Select
      ? apiInsert.Flags.Select
      : apiInsert.Flags.Keep,
        flags = insertFlagsAtEdge(where) | keepOrExtend;

  Selections.set(
    handleNewLine
      ? await insertByIndexWithFullLines(flags, (i) => contents![i], selections)
      : await insertByIndex(flags, (i) => contents![i], selections),
  );
}

/**
 * Join lines.
 *
 * @keys `s-j` (helix: normal), `s-j` (helix: visual)
 */
export function join(_: Context, separator?: Argument<string>) {
  return joinLines(Selections.lines(), separator);
}

/**
 * Join lines and select inserted separators.
 *
 * @keys `a-j` (helix: normal)
 */
export async function join_select(_: Context, separator?: Argument<string>) {
  Selections.set(await joinLines(Selections.lines(), separator));
}

/**
 * Indent selected lines.
 *
 * @keys `>` (helix: normal), `>` (helix: visual)
 */
export function indent(_: Context, repetitions: number) {
  return indentLines(Selections.lines(), repetitions, /* indentEmpty= */ false);
}

/**
 * Indent selected lines (including empty lines).
 *
 * @keys `a->` (helix: normal), `a->` (helix: visual)
 */
export function indent_withEmpty(_: Context, repetitions: number) {
  return indentLines(Selections.lines(), repetitions, /* indentEmpty= */ true);
}

/**
 * Deindent selected lines.
 *
 * @keys `a-<` (helix: normal), `a-<` (helix: visual)
 */
export function deindent(_: Context, repetitions: number) {
  return deindentLines(Selections.lines(), repetitions, /* deindentIncomplete= */ false);
}

/**
 * Deindent selected lines (including incomplete indent).
 *
 * @keys `<` (helix: normal), `<` (helix: visual)
 */
export function deindent_withIncomplete(_: Context, repetitions: number) {
  return deindentLines(Selections.lines(), repetitions, /* deindentIncomplete= */ true);
}

/**
 * Transform to lower case.
 *
 * @keys `` ` `` (helix: normal), `` ` `` (helix: visual)
 */
export function case_toLower(_: Context) {
  return replace((text) => text.toLocaleLowerCase());
}

/**
 * Transform to upper case.
 *
 * @keys `` a-` `` (helix: normal), `` a-` `` (helix: visual)
 */
export function case_toUpper(_: Context) {
  return replace((text) => text.toLocaleUpperCase());
}

/**
 * Swap case.
 *
 * @keys `~` (helix: normal), `~` (helix: visual)
 */
export function case_swap(_: Context) {
  return replace((text) => {
    let builtText = "";

    for (let i = 0, len = text.length; i < len; i++) {
      const x = text[i],
            loCase = x.toLocaleLowerCase();

      builtText += loCase === x ? x.toLocaleUpperCase() : loCase;
    }

    return builtText;
  });
}

/**
 * Replace characters.
 *
 * @keys `r` (helix: normal), `r` (helix: visual)
 */
export async function replaceCharacters(
  _: Context,
  repetitions: number,
  inputOr: InputOr<"input", string>,
) {
  const input = (await inputOr(() => keypress(_))).repeat(repetitions);

  return _.run(() => edit((editBuilder, selections, document) => {
    for (const selection of selections) {
      let i = selection.start.line;

      if (selection.end.line === i) {
        // A single line-selection; replace the selection directly
        editBuilder.replace(
          selection,
          input!.repeat(selection.end.character - selection.start.character),
        );

        continue;
      }

      // Replace in first line
      const firstLine = document.lineAt(i).range.with(selection.start);

      editBuilder.replace(
        firstLine,
        input!.repeat(firstLine.end.character - firstLine.start.character),
      );

      // Replace in intermediate lines
      while (++i < selection.end.line) {
        const line = document.lineAt(i);

        editBuilder.replace(line.range, input!.repeat(line.text.length));
      }

      // Replace in last line
      const lastLine = document.lineAt(i).range.with(undefined, selection.end);

      editBuilder.replace(
        lastLine,
        input!.repeat(lastLine.end.character - lastLine.start.character),
      );
    }
  }));
}

/**
 * Align selections.
 *
 * Align selections, aligning the cursor of each selection by inserting spaces
 * before the first character of each selection.
 *
 * @keys `&` (helix: normal), `&` (helix: visual)
 */
<<<<<<< HEAD
export function align(
  _: Context,
  selections: readonly vscode.Selection[],
  fill: Argument<string> = " ",
) {
  return edit((builder, selections) => {
    const sortedSelections = sort(Direction.Forward, [...selections]);

    // Group selections by 'column', nth column being nth selections of each line
    let selectionByColumn: vscode.Selection[][] = [];
    let currentLine = undefined;
    let currentColumn = 0;
    for (let selection of sortedSelections) {
      if (selection.start.line != currentLine) {
        currentLine = selection.start.line;
        currentColumn = 0;
      }

      selectionByColumn[currentColumn] = [
        ...(selectionByColumn[currentColumn] ?? []),
        selection,
      ];
      currentColumn += 1;
    }

    // Selections aren't updated as we fill each line, so we keep track of how
    // many characters we added to each line as we go
    let forwardCounters = new Map();
    const getForwardCounter = (sel: vscode.Selection) =>
      forwardCounters.get(sel.start.line) ?? 0;

    for (let selections of selectionByColumn) {
      const startChar = selections.reduce(
        (max, sel) =>
          Math.max(sel.start.character + getForwardCounter(sel), max),
        0
      );
      for (let selection of selections) {
        const addCount =
          startChar - selection.start.character - getForwardCounter(selection);
        const line = selection.start.line;
        builder.insert(selection.start, fill.repeat(addCount));
        forwardCounters.set(line, getForwardCounter(selection) + addCount);
=======
export function align(_: Context, fill: Argument<string> = " ") {
  return edit((builder, selections) => {
    const sortedSelections = Selections.sort(Direction.Forward, [
      ...selections,
    ]);

    // Build groups of selections that should be aligned together, each group
    // containing the nth selection of each line.
    const selectionGroups: vscode.Selection[][] = [];
    let currentLine = -1;
    let currentColumn = 0;
    for (const selection of sortedSelections) {
      if (selection.start.line !== selection.end.line) {
        throw new Error("cannot align selections that span multiple lines");
      }

      if (selection.start.line !== currentLine) {
        currentLine = selection.start.line;
        currentColumn = 0;
      }

      if (currentColumn === selectionGroups.length) {
        selectionGroups.push([]);
      }

      selectionGroups[currentColumn].push(selection);
      currentColumn++;
    }

    // Selections aren't updated as we fill each line, so we keep track of how
    // many characters we added to each line as we go.
    const lineFillCounters = new Map<number, number>();
    const getAlignChar = (sel: vscode.Selection) =>
      sel.active.character + (lineFillCounters.get(sel.active.line) ?? 0);

    for (const selectionsInGroup of selectionGroups) {
      const furthestChar = Math.max(...selectionsInGroup.map(getAlignChar));
      for (const selection of selectionsInGroup) {
        const addCount = furthestChar - getAlignChar(selection);
        builder.insert(selection.start, fill.repeat(addCount));
        const line = selection.start.line;
        lineFillCounters.set(
          line,
          (lineFillCounters.get(line) ?? 0) + addCount,
        );
>>>>>>> e15330af
      }
    }
  });
}

/**
 * Copy indentation.
 *
 * Copy the indentation of the main selection (or the count one if a count is
 * given) to all other ones.
 *
 * @keys `a-&` (helix: normal), `a-&` (helix: visual)
 */
export function copyIndentation(
  _: Context,
  document: vscode.TextDocument,
  selections: readonly vscode.Selection[],
  count: number,
) {
  const sourceSelection = selections[count] ?? selections[0],
        sourceIndent = document
          .lineAt(sourceSelection.start)
          .firstNonWhitespaceCharacterIndex;

  return edit((builder, selections, document) => {
    for (let i = 0, len = selections.length; i < len; i++) {
      if (i === sourceSelection.start.line) {
        continue;
      }

      const line = document.lineAt(selections[i].start),
            indent = line.firstNonWhitespaceCharacterIndex;

      if (indent > sourceIndent) {
        builder.delete(
          line.range.with(
            undefined,
            line.range.start.translate(undefined, indent - sourceIndent),
          ),
        );
      } else if (indent < sourceIndent) {
        builder.insert(line.range.start, " ".repeat(indent - sourceIndent));
      }
    }
  });
}

/**
 * Insert new line above each selection.
 *
 * Specify `"shift": "select"` to select the inserted selections, and nothing to
 * keep the current selections.
 *
 *
 * #### Additional keybindings
 *
 * | Title                                      | Identifier             | Keybinding                                   | Commands                                                                          |
 * | ------------------------------------------ | ---------------------- | -------------------------------------------- | --------------------------------------------------------------------------------- |
 * | Insert new line above and switch to insert | `newLine.above.insert` | `s-o` (helix: normal), `s-o` (helix: visual) | `[".edit.newLine.above", { shift: "select" }], [".modes.insert.before", { ... }]` |
 */
export function newLine_above(
  _: Context,
  repetitions: number,
  shift?: Argument<Shift>,
) {
  if (shift === Shift.Select) {
    return insertLinesNativelyAndCopySelections(_, repetitions, "editor.action.insertLineBefore");
  }

  return edit((builder, selections, document) => {
    const newLine = (document.eol === vscode.EndOfLine.LF ? "\n" : "\r\n").repeat(repetitions),
          processedLines = new Set<number>();

    for (let i = 0, len = selections.length; i < len; i++) {
      const selection = selections[i],
            activeLine = Selections.activeLine(selection);

      if (processedLines.size !== processedLines.add(activeLine).size) {
        builder.insert(new vscode.Position(activeLine, 0), newLine);
      }
    }
  });
}

/**
 * Insert new line below each selection.
 *
 * Specify `"shift": "select"` to select the inserted selections, and nothing to
 * keep the current selections.
 *
 *
 * #### Additional keybindings
 *
 * | Title                                      | Identifier             | Keybinding                               | Commands                                                                          |
 * | ------------------------------------------ | ---------------------- | ---------------------------------------- | --------------------------------------------------------------------------------- |
 * | Insert new line below and switch to insert | `newLine.below.insert` | `o` (helix: normal), `o` (helix: visual) | `[".edit.newLine.below", { shift: "select" }], [".modes.insert.before", { ... }]` |
 */
export function newLine_below(
  _: Context,
  repetitions: number,
  shift?: Argument<Shift>,
) {
  if (shift === Shift.Select) {
    return insertLinesNativelyAndCopySelections(_, repetitions, "editor.action.insertLineAfter");
  }

  return edit((builder, selections, document) => {
    const newLine = (document.eol === vscode.EndOfLine.LF ? "\n" : "\r\n").repeat(repetitions),
          processedLines = new Set<number>();

    for (let i = 0, len = selections.length; i < len; i++) {
      const selection = selections[i],
            activeLine = Selections.activeLine(selection);

      if (processedLines.size !== processedLines.add(activeLine).size) {
        builder.insert(new vscode.Position(activeLine + 1, 0), newLine);
      }
    }
  });
}

function prepareSelectionForLineInsertion(_: number, selection: vscode.Selection) {
  const activeLine = Selections.activeLine(selection);

  if (selection.active.line !== activeLine) {
    return new vscode.Selection(selection.anchor, selection.active.with(activeLine));
  }

  return selection;
}

function extendArrayToLength<T>(array: readonly T[], length: number) {
  const arrayLen = array.length;

  if (length > arrayLen) {
    const newArray = array.slice(),
          last = array[arrayLen - 1];

    for (let i = arrayLen; i < length; i++) {
      newArray.push(last);
    }

    return newArray;
  } else {
    return array.slice(0, length);
  }
}

/**
 * Inserts lines below or above each current selection, and copies the new
 * selections the given number of times.
 *
 * This function uses the native VS Code insertion strategy to get a valid
 * indentation for the new selections, and copies the inserted selections down
 * if more than one repetition is requested.
 */
async function insertLinesNativelyAndCopySelections(
  _: Context,
  repetitions: number,
  command: "editor.action.insertLineAfter" | "editor.action.insertLineBefore",
) {
  Selections.updateByIndex(prepareSelectionForLineInsertion);

  if (repetitions === 1) {
    return vscode.commands.executeCommand(command);
  }

  const isLastCharacterAt = [] as boolean[];

  await vscode.commands.executeCommand(command);

  await _.edit((builder, selections, document) => {
    for (const selection of selections) {
      const active = selection.active,
            lineStart = Positions.lineStart(active.line),
            indentationRange = new vscode.Range(lineStart, active),
            indentation = (document.getText(indentationRange) + "\n").repeat(repetitions - 1);

      if (active.line === document.lineCount - 1) {
        isLastCharacterAt.push(true);
        builder.insert(Positions.lineEnd(active.line), "\n" + indentation.slice(0, -1));
      } else {
        isLastCharacterAt.push(false);
        builder.insert(lineStart.translate(1), indentation);
      }
    }
  });

  const selections = [] as vscode.Selection[];
  let selectionIndex = 0;

  for (let selection of _.selections) {
    if (isLastCharacterAt[selectionIndex++]) {
      // Selection corresponds to the last character in the document. We
      // couldn't simply insert a line above, so we must correct the current
      // selection.
      selection = Selections.fromAnchorActive(
        selection.anchor.translate(-repetitions + 1),
        selection.active.translate(-repetitions + 1),
      );
    }

    const active = selection.active,
          anchor = selection.anchor;

    for (let i = repetitions - 1; i > 0; i--) {
      selections.push(Selections.fromAnchorActive(anchor.translate(i), active.translate(i)));
    }

    selections.push(selection);
  }

  _.selections = selections;
}<|MERGE_RESOLUTION|>--- conflicted
+++ resolved
@@ -1,12 +1,8 @@
 import * as vscode from "vscode";
 
 import type { Argument, InputOr, RegisterOr } from ".";
-<<<<<<< HEAD
 import { insert as apiInsert, Context, deindentLines, edit, indentLines, insertByIndex, insertByIndexWithFullLines, insertFlagsAtEdge, joinLines, keypress, Positions, replace, replaceByIndex, Selections, Shift, Direction } from "../api";
 import { map, sort } from "../api/selections";
-=======
-import { insert as apiInsert, Context, deindentLines, Direction, edit, indentLines, insertByIndex, insertByIndexWithFullLines, insertFlagsAtEdge, joinLines, keypress, Positions, replace, replaceByIndex, Selections, Shift } from "../api";
->>>>>>> e15330af
 import type { Register } from "../state/registers";
 import { ArgumentError, LengthMismatchError } from "../utils/errors";
 
@@ -34,7 +30,6 @@
  *
  * #### Additional commands
  *
-<<<<<<< HEAD
  * | Title                              | Identifier               | Keybinding                                                          | Commands                                                                                                                       |
  * | ---------------------------------- | ------------------------ | ------------------------------------------------------------------- | ------------------------------------------------------------------------------------------------------------------------------ |
  * | Pick register and replace          | `selectRegister-insert`  | `c-r` (helix: normal), `c-r` (helix: visual)                        | `[".selectRegister", { +register }], [".edit.insert", { ... }]`                                                                |
@@ -51,24 +46,6 @@
  * | Copy and delete                    | `yank-delete`            | `d` (helix: normal)    , `d` (helix: visual)                        | `[".selections.saveText", { +register }],                                            [".edit.insert", { register: "_", ... }]` |
  * | Copy, delete and switch to Insert  | `yank-delete-insert`     | `c` (helix: normal)    , `c` (helix: visual)                        | `[".selections.saveText", { +register }], [".modes.set", { mode: "insert", +mode }], [".edit.insert", { register: "_", ... }]` |
  * | Copy and replace                   | `yank-replace`           | `s-r` (helix: normal)  , `s-r` (helix: visual)                      | `[".selections.saveText", { register: "tmp" }], [".edit.insert"], [".updateRegister", { copyFrom: "tmp", ... }]`               |
-=======
- * | Title                              | Identifier               | Keybinding                                       | Commands                                                                                                                       |
- * | ---------------------------------- | ------------------------ | ------------------------------------------------ | ------------------------------------------------------------------------------------------------------------------------------ |
- * | Pick register and replace          | `selectRegister-insert`  | `c-r` (kakoune: normal), `c-r` (kakoune: insert) | `[".selectRegister", { +register }], [".edit.insert", { ... }]`                                                                |
- * | Paste before                       | `paste.before`           |                                                  | `[".edit.insert", { handleNewLine: true, where: "start", ... }]`                                                               |
- * | Paste after                        | `paste.after`            |                                                  | `[".edit.insert", { handleNewLine: true, where: "end"  , ... }]`                                                               |
- * | Paste before and select            | `paste.before.select`    | `s-p` (kakoune: normal)                          | `[".edit.insert", { handleNewLine: true, where: "start", shift: "select", ... }]`                                              |
- * | Paste after and select             | `paste.after.select`     | `p` (kakoune: normal)                            | `[".edit.insert", { handleNewLine: true, where: "end"  , shift: "select", ... }]`                                              |
- * | Paste all before                   | `pasteAll.before`        |                                                  | `[".edit.insert", { handleNewLine: true, where: "start", all: true, ... }]`                                                    |
- * | Paste all after                    | `pasteAll.after`         |                                                  | `[".edit.insert", { handleNewLine: true, where: "end"  , all: true, ... }]`                                                    |
- * | Paste all before and select        | `pasteAll.before.select` | `s-a-p` (kakoune: normal)                        | `[".edit.insert", { handleNewLine: true, where: "start", all: true, shift: "select", ... }]`                                   |
- * | Paste all after and select         | `pasteAll.after.select`  | `a-p` (kakoune: normal)                          | `[".edit.insert", { handleNewLine: true, where: "end"  , all: true, shift: "select", ... }]`                                   |
- * | Delete                             | `delete`                 | `a-d` (kakoune: normal)                          | `[".edit.insert", { register: "_", ... }]`                                                                                     |
- * | Delete and switch to Insert        | `delete-insert`          | `a-c` (kakoune: normal)                          | `[".modes.set", { mode: "insert", +mode }], [".edit.insert", { register: "_", ... }]`                                          |
- * | Copy and delete                    | `yank-delete`            | `d` (kakoune: normal), `d` (helix: select)       | `[".selections.saveText", { +register }],                                            [".edit.insert", { register: "_", ... }]` |
- * | Copy, delete and switch to Insert  | `yank-delete-insert`     | `c` (kakoune: normal), `c` (helix: select)       | `[".selections.saveText", { +register }], [".modes.set", { mode: "insert", +mode }], [".edit.insert", { register: "_", ... }]` |
- * | Copy and replace                   | `yank-replace`           | `s-r` (kakoune: normal)                          | `[".selections.saveText", { register: "tmp" }], [".edit.insert"], [".updateRegister", { copyFrom: "tmp", ... }]`               |
->>>>>>> e15330af
  */
 export async function insert(
   _: Context,
@@ -306,51 +283,6 @@
  *
  * @keys `&` (helix: normal), `&` (helix: visual)
  */
-<<<<<<< HEAD
-export function align(
-  _: Context,
-  selections: readonly vscode.Selection[],
-  fill: Argument<string> = " ",
-) {
-  return edit((builder, selections) => {
-    const sortedSelections = sort(Direction.Forward, [...selections]);
-
-    // Group selections by 'column', nth column being nth selections of each line
-    let selectionByColumn: vscode.Selection[][] = [];
-    let currentLine = undefined;
-    let currentColumn = 0;
-    for (let selection of sortedSelections) {
-      if (selection.start.line != currentLine) {
-        currentLine = selection.start.line;
-        currentColumn = 0;
-      }
-
-      selectionByColumn[currentColumn] = [
-        ...(selectionByColumn[currentColumn] ?? []),
-        selection,
-      ];
-      currentColumn += 1;
-    }
-
-    // Selections aren't updated as we fill each line, so we keep track of how
-    // many characters we added to each line as we go
-    let forwardCounters = new Map();
-    const getForwardCounter = (sel: vscode.Selection) =>
-      forwardCounters.get(sel.start.line) ?? 0;
-
-    for (let selections of selectionByColumn) {
-      const startChar = selections.reduce(
-        (max, sel) =>
-          Math.max(sel.start.character + getForwardCounter(sel), max),
-        0
-      );
-      for (let selection of selections) {
-        const addCount =
-          startChar - selection.start.character - getForwardCounter(selection);
-        const line = selection.start.line;
-        builder.insert(selection.start, fill.repeat(addCount));
-        forwardCounters.set(line, getForwardCounter(selection) + addCount);
-=======
 export function align(_: Context, fill: Argument<string> = " ") {
   return edit((builder, selections) => {
     const sortedSelections = Selections.sort(Direction.Forward, [
@@ -396,7 +328,6 @@
           line,
           (lineFillCounters.get(line) ?? 0) + addCount,
         );
->>>>>>> e15330af
       }
     }
   });
