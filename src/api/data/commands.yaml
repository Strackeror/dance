cancel:
  title:
    en: Cancel Dance operation

  keys:
    qwerty: |-
      `escape` (core: normal, !recording, "!markersNavigationVisible")
      `escape` (core: input)

  doc:
    en: |+
      Cancel Dance operation.

changeInput:
  title:
    en: Change current input

  doc:
    en: |+
      Change current input.

      When showing some menus, Dance can navigate their history:

      | Keybinding            | Command                                    |
      | --------------------- | ------------------------------------------ |
      | `up` (core: prompt)   | `[".changeInput", { action: "previous" }]` |
      | `down` (core: prompt) | `[".changeInput", { action: "next"     }]` |

dev.copyLastErrorMessage:
  title:
    en: Copies the last encountered error message

  doc:
    en: |
      Copies the last encountered error message.

dev.setSelectionBehavior:
  title:
    en: Set the selection behavior of the specified mode

  doc:
    en: |
      Set the selection behavior of the specified mode.

edit.align:
  title:
    en: Align selections

  keys:
    qwerty: |-
      `&` (helix: normal)
      `&` (helix: visual)

  doc:
    en: |+
      Align selections.

      Align selections, aligning the cursor of each selection by inserting spaces
      before the first character of each selection.

edit.case.swap:
  title:
    en: Swap case

  keys:
    qwerty: |-
      `~` (helix: normal)
      `~` (helix: visual)

  doc:
    en: |+
      Swap case.

edit.case.toLower:
  title:
    en: Transform to lower case

  keys:
    qwerty: |-
      `` ` `` (helix: normal)
      `` ` `` (helix: visual)

  doc:
    en: |+
      Transform to lower case.

edit.case.toUpper:
  title:
    en: Transform to upper case

  keys:
    qwerty: |-
      `` a-` `` (helix: normal)
      `` a-` `` (helix: visual)

  doc:
    en: |+
      Transform to upper case.

edit.copyIndentation:
  title:
    en: Copy indentation

  keys:
    qwerty: |-
      `a-&` (helix: normal)
      `a-&` (helix: visual)

  doc:
    en: |+
      Copy indentation.

      Copy the indentation of the main selection (or the count one if a count is
      given) to all other ones.

edit.deindent:
  title:
    en: Deindent selected lines

  keys:
    qwerty: |-
      `a-<` (helix: normal)
      `a-<` (helix: visual)

  doc:
    en: |+
      Deindent selected lines.

edit.deindent.withIncomplete:
  title:
    en: Deindent selected lines (including incomplete indent)

  keys:
    qwerty: |-
      `<` (helix: normal)
      `<` (helix: visual)

  doc:
    en: |+
      Deindent selected lines (including incomplete indent).

edit.delete:
  title:
    en: Delete

  commands: |-
    [".edit.insert", { register: "_", $exclude: [] }]

  keys:
    qwerty: |-
      `a-d` (helix: normal)  , `a-d` (helix: visual)

edit.delete-insert:
  title:
    en: Delete and switch to Insert

  commands: |-
    [".modes.set", { mode: "insert", $include: ["mode"] }], [".edit.insert", { register: "_", $exclude: ["mode"] }]

  keys:
    qwerty: |-
      `a-c` (helix: normal)  , `a-c` (helix: visual)

edit.indent:
  title:
    en: Indent selected lines

  keys:
    qwerty: |-
      `>` (helix: normal)
      `>` (helix: visual)

  doc:
    en: |+
      Indent selected lines.

edit.indent.withEmpty:
  title:
    en: Indent selected lines (including empty lines)

  keys:
    qwerty: |-
      `a->` (helix: normal)
      `a->` (helix: visual)

  doc:
    en: |+
      Indent selected lines (including empty lines).

edit.insert:
  title:
    en: Insert contents of register

  keys:
    qwerty: |-
      `s-a-r` (kakoune: normal)

  doc:
    en: |
      Insert contents of register.

      A `where` argument may be specified to state where the text should be
      inserted relative to each selection. If unspecified, each selection will be
      replaced by the text.

      Specify `"shift": "select"` to select the inserted selection,
      `"shift": "extend"` to extend to the inserted text, and nothing to keep the
      current selections.

      Specify `all` to paste all contents next to each selection.


      #### Additional commands

<<<<<<< HEAD
      | Title                              | Identifier               | Keybinding                                                          | Commands                                                                                                                       |
      | ---------------------------------- | ------------------------ | ------------------------------------------------------------------- | ------------------------------------------------------------------------------------------------------------------------------ |
      | Pick register and replace          | `selectRegister-insert`  | `c-r` (helix: normal), `c-r` (helix: visual)                        | `[".selectRegister", { +register }], [".edit.insert", { ... }]`                                                                |
      | Paste before                       | `paste.before`           |                                                                     | `[".edit.insert", { handleNewLine: true, where: "start", ... }]`                                                               |
      | Paste after                        | `paste.after`            |                                                                     | `[".edit.insert", { handleNewLine: true, where: "end"  , ... }]`                                                               |
      | Paste before and select            | `paste.before.select`    | `s-p` (helix: normal), `s-p` (helix: visual)                        | `[".edit.insert", { handleNewLine: true, where: "start", shift: "select", ... }]`                                              |
      | Paste after and select             | `paste.after.select`     | `p` (helix: normal)  , `p` (helix: visual)                          | `[".edit.insert", { handleNewLine: true, where: "end"  , shift: "select", ... }]`                                              |
      | Paste all before                   | `pasteAll.before`        |                                                                     | `[".edit.insert", { handleNewLine: true, where: "start", all: true, ... }]`                                                    |
      | Paste all after                    | `pasteAll.after`         |                                                                     | `[".edit.insert", { handleNewLine: true, where: "end"  , all: true, ... }]`                                                    |
      | Paste all before and select        | `pasteAll.before.select` | `s-a-p` (helix: normal), `s-a-p` (helix: visual)                    | `[".edit.insert", { handleNewLine: true, where: "start", all: true, shift: "select", ... }]`                                   |
      | Paste all after and select         | `pasteAll.after.select`  | `a-p` (helix: normal)  , `a-p` (helix: visual)                      | `[".edit.insert", { handleNewLine: true, where: "end"  , all: true, shift: "select", ... }]`                                   |
      | Delete                             | `delete`                 | `a-d` (helix: normal)  , `a-d` (helix: visual)                      | `[".edit.insert", { register: "_", ... }]`                                                                                     |
      | Delete and switch to Insert        | `delete-insert`          | `a-c` (helix: normal)  , `a-c` (helix: visual)                      | `[".modes.set", { mode: "insert", +mode }], [".edit.insert", { register: "_", ... }]`                                          |
      | Copy and delete                    | `yank-delete`            | `d` (helix: normal)    , `d` (helix: visual)                        | `[".selections.saveText", { +register }],                                            [".edit.insert", { register: "_", ... }]` |
      | Copy, delete and switch to Insert  | `yank-delete-insert`     | `c` (helix: normal)    , `c` (helix: visual)                        | `[".selections.saveText", { +register }], [".modes.set", { mode: "insert", +mode }], [".edit.insert", { register: "_", ... }]` |
      | Copy and replace                   | `yank-replace`           | `s-r` (helix: normal)  , `s-r` (helix: visual)                      | `[".selections.saveText", { register: "tmp" }], [".edit.insert"], [".updateRegister", { copyFrom: "tmp", ... }]`               |
=======
      | Title                              | Identifier               | Keybinding                                       | Commands                                                                                                                       |
      | ---------------------------------- | ------------------------ | ------------------------------------------------ | ------------------------------------------------------------------------------------------------------------------------------ |
      | Pick register and replace          | `selectRegister-insert`  | `c-r` (kakoune: normal), `c-r` (kakoune: insert) | `[".selectRegister", { +register }], [".edit.insert", { ... }]`                                                                |
      | Paste before                       | `paste.before`           |                                                  | `[".edit.insert", { handleNewLine: true, where: "start", ... }]`                                                               |
      | Paste after                        | `paste.after`            |                                                  | `[".edit.insert", { handleNewLine: true, where: "end"  , ... }]`                                                               |
      | Paste before and select            | `paste.before.select`    | `s-p` (kakoune: normal)                          | `[".edit.insert", { handleNewLine: true, where: "start", shift: "select", ... }]`                                              |
      | Paste after and select             | `paste.after.select`     | `p` (kakoune: normal)                            | `[".edit.insert", { handleNewLine: true, where: "end"  , shift: "select", ... }]`                                              |
      | Paste all before                   | `pasteAll.before`        |                                                  | `[".edit.insert", { handleNewLine: true, where: "start", all: true, ... }]`                                                    |
      | Paste all after                    | `pasteAll.after`         |                                                  | `[".edit.insert", { handleNewLine: true, where: "end"  , all: true, ... }]`                                                    |
      | Paste all before and select        | `pasteAll.before.select` | `s-a-p` (kakoune: normal)                        | `[".edit.insert", { handleNewLine: true, where: "start", all: true, shift: "select", ... }]`                                   |
      | Paste all after and select         | `pasteAll.after.select`  | `a-p` (kakoune: normal)                          | `[".edit.insert", { handleNewLine: true, where: "end"  , all: true, shift: "select", ... }]`                                   |
      | Delete                             | `delete`                 | `a-d` (kakoune: normal)                          | `[".edit.insert", { register: "_", ... }]`                                                                                     |
      | Delete and switch to Insert        | `delete-insert`          | `a-c` (kakoune: normal)                          | `[".modes.set", { mode: "insert", +mode }], [".edit.insert", { register: "_", ... }]`                                          |
      | Copy and delete                    | `yank-delete`            | `d` (kakoune: normal), `d` (helix: select)       | `[".selections.saveText", { +register }],                                            [".edit.insert", { register: "_", ... }]` |
      | Copy, delete and switch to Insert  | `yank-delete-insert`     | `c` (kakoune: normal), `c` (helix: select)       | `[".selections.saveText", { +register }], [".modes.set", { mode: "insert", +mode }], [".edit.insert", { register: "_", ... }]` |
      | Copy and replace                   | `yank-replace`           | `s-r` (kakoune: normal)                          | `[".selections.saveText", { register: "tmp" }], [".edit.insert"], [".updateRegister", { copyFrom: "tmp", ... }]`               |
>>>>>>> e15330af

edit.join:
  title:
    en: Join lines

  keys:
    qwerty: |-
      `s-j` (helix: normal)
      `s-j` (helix: visual)

  doc:
    en: |+
      Join lines.

edit.join.select:
  title:
    en: Join lines and select inserted separators

  keys:
    qwerty: |-
      `a-j` (helix: normal)

  doc:
    en: |+
      Join lines and select inserted separators.

edit.newLine.above:
  title:
    en: Insert new line above each selection

  doc:
    en: |
      Insert new line above each selection.

      Specify `"shift": "select"` to select the inserted selections, and nothing to
      keep the current selections.


      #### Additional keybindings

      | Title                                      | Identifier             | Keybinding                                   | Commands                                                                          |
      | ------------------------------------------ | ---------------------- | -------------------------------------------- | --------------------------------------------------------------------------------- |
      | Insert new line above and switch to insert | `newLine.above.insert` | `s-o` (helix: normal), `s-o` (helix: visual) | `[".edit.newLine.above", { shift: "select" }], [".modes.insert.before", { ... }]` |

edit.newLine.above.insert:
  title:
    en: Insert new line above and switch to insert

  commands: |-
    [".edit.newLine.above", { shift: "select" }], [".modes.insert.before", { $exclude: [] }]

  keys:
    qwerty: |-
      `s-o` (helix: normal)
      `s-o` (helix: visual)

edit.newLine.below:
  title:
    en: Insert new line below each selection

  doc:
    en: |
      Insert new line below each selection.

      Specify `"shift": "select"` to select the inserted selections, and nothing to
      keep the current selections.


      #### Additional keybindings

      | Title                                      | Identifier             | Keybinding                               | Commands                                                                          |
      | ------------------------------------------ | ---------------------- | ---------------------------------------- | --------------------------------------------------------------------------------- |
      | Insert new line below and switch to insert | `newLine.below.insert` | `o` (helix: normal), `o` (helix: visual) | `[".edit.newLine.below", { shift: "select" }], [".modes.insert.before", { ... }]` |

edit.newLine.below.insert:
  title:
    en: Insert new line below and switch to insert

  commands: |-
    [".edit.newLine.below", { shift: "select" }], [".modes.insert.before", { $exclude: [] }]

  keys:
    qwerty: |-
      `o` (helix: normal)
      `o` (helix: visual)

edit.paste.after:
  title:
    en: Paste after

  commands: |-
    [".edit.insert", { handleNewLine: true, where: "end" , $exclude: [] }]

  keys:
    qwerty: ""

edit.paste.after.select:
  title:
    en: Paste after and select

  commands: |-
    [".edit.insert", { handleNewLine: true, where: "end" , shift: "select", $exclude: [] }]

  keys:
    qwerty: |-
      `p` (helix: normal)  , `p` (helix: visual)

edit.paste.before:
  title:
    en: Paste before

  commands: |-
    [".edit.insert", { handleNewLine: true, where: "start", $exclude: [] }]

  keys:
    qwerty: ""

edit.paste.before.select:
  title:
    en: Paste before and select

  commands: |-
    [".edit.insert", { handleNewLine: true, where: "start", shift: "select", $exclude: [] }]

  keys:
    qwerty: |-
      `s-p` (helix: normal)
      `s-p` (helix: visual)

edit.pasteAll.after:
  title:
    en: Paste all after

  commands: |-
    [".edit.insert", { handleNewLine: true, where: "end" , all: true, $exclude: [] }]

  keys:
    qwerty: ""

edit.pasteAll.after.select:
  title:
    en: Paste all after and select

  commands: |-
    [".edit.insert", { handleNewLine: true, where: "end" , all: true, shift: "select", $exclude: [] }]

  keys:
    qwerty: |-
      `a-p` (helix: normal)  , `a-p` (helix: visual)

edit.pasteAll.before:
  title:
    en: Paste all before

  commands: |-
    [".edit.insert", { handleNewLine: true, where: "start", all: true, $exclude: [] }]

  keys:
    qwerty: ""

edit.pasteAll.before.select:
  title:
    en: Paste all before and select

  commands: |-
    [".edit.insert", { handleNewLine: true, where: "start", all: true, shift: "select", $exclude: [] }]

  keys:
    qwerty: |-
      `s-a-p` (helix: normal)
      `s-a-p` (helix: visual)

edit.replaceCharacters:
  title:
    en: Replace characters

  keys:
    qwerty: |-
      `r` (helix: normal)
      `r` (helix: visual)

  doc:
    en: |+
      Replace characters.

edit.selectRegister-insert:
  title:
    en: Pick register and replace

  commands: |-
    [".selectRegister", { $include: ["register"] }], [".edit.insert", { $exclude: ["register"] }]

  keys:
    qwerty: |-
      `c-r` (helix: normal)
      `c-r` (helix: visual)

edit.yank-delete:
  title:
    en: Copy and delete

  commands: |-
    [".selections.saveText", { $include: ["register"] }], [".edit.insert", { register: "_", $exclude: ["register"] }]

  keys:
    qwerty: |-
<<<<<<< HEAD
      `d` (helix: normal)    , `d` (helix: visual)
=======
      `d` (kakoune: normal)
      `d` (helix: select)
>>>>>>> e15330af

edit.yank-delete-insert:
  title:
    en: Copy, delete and switch to Insert

  commands: |-
    [".selections.saveText", { $include: ["register"] }], [".modes.set", { mode: "insert", $include: ["mode"] }], [".edit.insert", { register: "_", $exclude: ["register","mode"] }]

  keys:
    qwerty: |-
<<<<<<< HEAD
      `c` (helix: normal)    , `c` (helix: visual)
=======
      `c` (kakoune: normal)
      `c` (helix: select)
>>>>>>> e15330af

edit.yank-replace:
  title:
    en: Copy and replace

  commands: |-
    [".selections.saveText", { register: "tmp" }], [".edit.insert"], [".updateRegister", { copyFrom: "tmp", $exclude: [] }]

  keys:
    qwerty: |-
      `s-r` (helix: normal)  , `s-r` (helix: visual)

history.recording.play:
  title:
    en: Replay recording

  keys:
    qwerty: |-
      `q` (helix: normal)
      `q` (helix: visual)

  doc:
    en: |+
      Replay recording.

history.recording.start:
  title:
    en: Start recording

  keys:
    qwerty: |-
      `s-q` (helix: normal, !recording) , `s-q` (helix: visual, !recording)

  doc:
    en: |+
      Start recording.

history.recording.stop:
  title:
    en: Stop recording

  keys:
    qwerty: |-
      `escape` (helix: normal, recording) , `s-q` (helix: normal, recording) , `escape` (helix: visual, recording) , `s-q` (helix: visual, recording)

  doc:
    en: |+
      Stop recording.

history.redo:
  title:
    en: Redo

  keys:
    qwerty: |-
<<<<<<< HEAD
      `s-u` (helix: normal)
      `s-u` (helix: visual)
=======
      `s-u` (kakoune: normal)
      `s-u` (helix: select)
>>>>>>> e15330af

  doc:
    en: |+
      Redo.

history.redo.selections:
  title:
    en: Redo a change of selections

  keys:
    qwerty: |-
      `s-a-u` (kakoune: normal)

  doc:
    en: |+
      Redo a change of selections.

history.repeat:
  title:
    en: Repeat last change

  doc:
    en: |
      Repeat last change.


      | Title                        | Identifier         | Keybinding              | Commands                                                                      |
      | ---------------------------- | ------------------ | ----------------------- | ----------------------------------------------------------------------------- |
      | Repeat last selection change | `repeat.selection` |                         | `[".history.repeat", { filter: "dance\\.(seek|select|selections)", +count }]` |
      | Repeat last seek             | `repeat.seek`      | `a-.` (kakoune: normal) | `[".history.repeat", { filter: "dance\\.seek", +count }]`                     |

history.repeat.edit:
  title:
    en: Repeat last edit without a command

  keys:
    qwerty: |-
      `.` (helix: normal) , `NumPad_Decimal` (helix: normal) , `.` (helix: visual) , `NumPad_Decimal` (helix: visual)

  doc:
    en: |+
      Repeat last edit without a command.

history.repeat.seek:
  title:
    en: Repeat last seek

  commands: |-
    [".history.repeat", { filter: "dance\\.seek", $include: ["count"] }]

  keys:
    qwerty: |-
      `a-.` (kakoune: normal)

history.repeat.selection:
  title:
    en: Repeat last selection change

  commands: |-
    [".history.repeat", { filter: "dance\\.(seek|select|selections)", $include: ["count"] }]

  keys:
    qwerty: ""

history.undo:
  title:
    en: Undo

  keys:
    qwerty: |-
<<<<<<< HEAD
      `u` (helix: normal)
      `u` (helix: visual)
=======
      `u` (kakoune: normal)
      `u` (helix: select)
>>>>>>> e15330af

  doc:
    en: |+
      Undo.

history.undo.selections:
  title:
    en: Undo a change of selections

  keys:
    qwerty: |-
      `a-u` (kakoune: normal)

  doc:
    en: |+
      Undo a change of selections.

ifEmpty:
  title:
    en: |-
      Executes one of the specified commands depending on whether the current
      selections are empty

  doc:
    en: |
      Executes one of the specified commands depending on whether the current
      selections are empty.

ignore:
  title:
    en: Ignore key

  doc:
    en: |
      Ignore key.

keybindings.setup:
  title:
    en: Set up Dance keybindings

  doc:
    en: |
      Set up Dance keybindings.

match.surround:
  title:
    en: Add stuff surround

  doc:
    en: |+
      Add stuff surround

match.surrounddelete:
  title:
    en: Delete stuff surround

  doc:
    en: |+
      Delete stuff surround

match.surroundreplace:
  title:
    en: Replace stuff surround

  doc:
    en: |+
      Replace stuff surround

modes.insert.after:
  title:
    en: Insert after

  commands: |-
    [".selections.faceForward" , { record: false }], [".modes.set", { mode: "insert", $include: ["mode"] }], [".selections.reduce", { where: "end" , record: false, empty: true, $exclude: ["mode"] }]

  keys:
    qwerty: |-
      `a` (helix: normal)
      `a` (helix: visual)

modes.insert.before:
  title:
    en: Insert before

  commands: |-
    [".selections.faceBackward", { record: false }], [".modes.set", { mode: "insert", $include: ["mode"] }], [".selections.reduce", { where: "start", record: false, empty: true, $exclude: ["mode"] }]

  keys:
    qwerty: |-
      `i` (helix: normal)
      `i` (helix: visual)

modes.insert.lineEnd:
  title:
    en: Insert at line end

  commands: |-
    [".select.lineEnd" , { shift: "jump" }], [".modes.set", { mode: "insert", $include: ["mode"] }], [".selections.reduce", { where: "end" , record: false, empty: true, $exclude: ["mode"] }]

  keys:
    qwerty: |-
      `s-a` (helix: normal)
      `s-a` (helix: visual)

modes.insert.lineStart:
  title:
    en: Insert at line start

  commands: |-
    [".select.lineStart", { shift: "jump", skipBlank: true }], [".modes.set", { mode: "insert", $include: ["mode"] }], [".selections.reduce", { where: "start", record: false, empty: true, $exclude: ["mode"] }]

  keys:
    qwerty: |-
      `s-i` (helix: normal)
      `s-i` (helix: visual)

modes.set:
  title:
    en: Set Dance mode

  doc:
    en: |+
      Set Dance mode.

      #### Variants

<<<<<<< HEAD
      | Title              | Identifier   | Keybinding                                                                | Command                                                     |
      | ------------------ | ------------ | ------------------------------------------------------------------------- | ----------------------------------------------------------- |
      | Set mode to Normal | `set.normal` | `escape` (helix: insert) , `escape` (helix: visual) , `v` (helix: visual) | `[".modes.set", { mode: "normal" }], ["hideSuggestWidget"]` |
      | Set mode to Insert | `set.insert` |                                                                           | `[".modes.set", { mode: "insert" }]`                        |
      | Set mode to Visual | `set.visual` | `v` (helix: normal)                                                       | `[".modes.set", { mode: "visual" }]`                        |
=======
      | Title              | Identifier   | Keybinding                                           | Command                                                     |
      | ------------------ | ------------ | ---------------------------------------------------- | ----------------------------------------------------------- |
      | Set mode to Normal | `set.normal` | `escape` (kakoune: insert), `escape` (helix: select) | `[".modes.set", { mode: "normal" }], ["hideSuggestWidget"]` |
      | Set mode to Insert | `set.insert` |                                                      | `[".modes.set", { mode: "insert" }]`                        |
      | Set mode to Select | `set.select` |                                                      | `[".modes.set", { mode: "select" }]`                        |
>>>>>>> e15330af

      Other variants are provided to switch to insert mode:

      | Title                | Identifier         | Keybinding                                   | Commands                                                                                                                                                                            |
      | -------------------- | ------------------ | -------------------------------------------- | ----------------------------------------------------------------------------------------------------------------------------------------------------------------------------------- |
      | Insert before        | `insert.before`    | `i` (helix: normal), `i` (helix: visual)     | `[".selections.faceBackward", { record: false }],           [".modes.set", { mode: "insert", +mode }], [".selections.reduce", { where: "start", record: false, empty: true, ... }]` |
      | Insert after         | `insert.after`     | `a` (helix: normal), `a` (helix: visual)     | `[".selections.faceForward" , { record: false }],           [".modes.set", { mode: "insert", +mode }], [".selections.reduce", { where: "end"  , record: false, empty: true, ... }]` |
      | Insert at line start | `insert.lineStart` | `s-i` (helix: normal), `s-i` (helix: visual) | `[".select.lineStart", { shift: "jump", skipBlank: true }], [".modes.set", { mode: "insert", +mode }], [".selections.reduce", { where: "start", record: false, empty: true, ... }]` |
      | Insert at line end   | `insert.lineEnd`   | `s-a` (helix: normal), `s-a` (helix: visual) | `[".select.lineEnd"  , { shift: "jump"                  }], [".modes.set", { mode: "insert", +mode }], [".selections.reduce", { where: "end"  , record: false, empty: true, ... }]` |

modes.set.insert:
  title:
    en: Set mode to Insert

  commands: |-
    [".modes.set", { mode: "insert" }]

  keys:
    qwerty: ""

modes.set.normal:
  title:
    en: Set mode to Normal

  commands: |-
    [".modes.set", { mode: "normal" }], ["hideSuggestWidget"]

  keys:
    qwerty: |-
<<<<<<< HEAD
      `escape` (helix: insert) , `escape` (helix: visual) , `v` (helix: visual)
=======
      `escape` (kakoune: insert)
      `escape` (helix: select)

modes.set.select:
  title:
    en: Set mode to Select

  commands: |-
    [".modes.set", { mode: "select" }]

  keys:
    qwerty: ""
>>>>>>> e15330af

modes.set.temporarily:
  title:
    en: Set Dance mode temporarily

  doc:
    en: |+
      Set Dance mode temporarily.

      #### Variants

      | Title                 | Identifier               | Keybindings             | Commands                                         |
      | --------------------- | ------------------------ | ----------------------- | ------------------------------------------------ |
      | Temporary Normal mode | `set.temporarily.normal` | `c-v` (kakoune: insert) | `[".modes.set.temporarily", { mode: "normal" }]` |
      | Temporary Insert mode | `set.temporarily.insert` | `c-v` (kakoune: normal) | `[".modes.set.temporarily", { mode: "insert" }]` |

modes.set.temporarily.insert:
  title:
    en: Temporary Insert mode

  commands: |-
    [".modes.set.temporarily", { mode: "insert" }]

  keys:
    qwerty: |-
      `c-v` (kakoune: normal)

modes.set.temporarily.normal:
  title:
    en: Temporary Normal mode

  commands: |-
    [".modes.set.temporarily", { mode: "normal" }]

  keys:
    qwerty: |-
      `c-v` (kakoune: insert)

modes.set.visual:
  title:
    en: Set mode to Visual

  commands: |-
    [".modes.set", { mode: "visual" }]

  keys:
    qwerty: |-
      `v` (helix: normal)

openMenu:
  title:
    en: Open menu

  doc:
    en: |+
      Open menu.

      If no menu is specified, a prompt will ask for the name of the menu to open.

      Alternatively, a `menu` can be inlined in the arguments.

      Pass a `prefix` argument to insert the prefix string followed by the typed
      key if it does not match any menu entry. This can be used to implement chords
      like `jj`.

run:
  title:
    en: Run code

  doc:
    en: |
      Run code.

      There are two ways to invoke this command. The first one is to provide an
      `code` string argument. This code must be a valid JavaScript string, and will
      be executed with full access to the [Dance API](../api/README.md). For
      instance,

      ```json
      {
        "command": "dance.run",
        "args": {
          "code": "Selections.set(Selections.filter(text => text.includes('foo')))",
        },
      },
      ```

      If no argument is provided, a prompt will be shown asking for an input.
      Furthermore, an array of strings can be passed to make longer functions
      easier to read:

      ```json
      {
        "command": "dance.run",
        "args": {
          "code": [
            "for (const selection of Selections.current) {",
            "  console.log(text(selection));",
            "}",
          ],
        },
      },
      ```

      The second way to use this command is with the `commands` argument. This
      argument must be an array of "command-like" values. The simplest
      "command-like" value is a string corresponding to the command itself:

      ```json
      {
        "command": "dance.run",
        "args": {
          "commands": [
            "dance.modes.set.normal",
          ],
        },
      },
      ```

      But arguments can also be provided by passing an array:

      ```json
      {
        "command": "dance.run",
        "args": {
          "commands": [
            ["dance.modes.set", { "mode": "normal" }],
          ],
        },
      },
      ```

      Or by passing an object, like regular VS Code key bindings:

      ```json
      {
        "command": "dance.run",
        "args": {
          "commands": [
            {
              "command": "dance.modes.set",
              "args": { "mode": "normal" },
            },
          ],
        },
      },
      ```

      These values can be mixed:

      ```json
      {
        "command": "dance.run",
        "args": {
          "commands": [
            ["dance.selections.saveText", { "register": "^" }],
            {
              "command": "dance.modes.set",
              "args": { "mode": "normal" },
            },
            "hideSuggestWidget",
          ],
        },
      },
      ```

      If both `code` and `commands` are given, Dance will use `code` if arbitrary
      code execution is enabled, or `commands` otherwise.

search:
  title:
    en: Search

  keys:
    qwerty: |-
      `/` (helix: normal) , `NumPad_Divide` (helix: normal) , `/` (helix: visual) , `NumPad_Divide` (helix: visual)

  doc:
    en: |
      Search.


      | Title                    | Identifier        | Keybinding            | Command                                                |
      | ------------------------ | ----------------- | --------------------- | ------------------------------------------------------ |
      | Search (extend)          | `extend`          | `a-/` (helix: normal) | `[".search", {                shift: "extend", ... }]` |
      | Search backward          | `backward`        | `?` (helix: normal)   | `[".search", { direction: -1                 , ... }]` |
      | Search backward (extend) | `backward.extend` | `a-?` (helix: normal) | `[".search", { direction: -1, shift: "extend", ... }]` |

search.backward:
  title:
    en: Search backward

  commands: |-
    [".search", { direction: -1 , $exclude: [] }]

  keys:
    qwerty: |-
      `?` (helix: normal)

search.backward.extend:
  title:
    en: Search backward (extend)

  commands: |-
    [".search", { direction: -1, shift: "extend", $exclude: [] }]

  keys:
    qwerty: |-
      `a-?` (helix: normal)

search.extend:
  title:
    en: Search (extend)

  commands: |-
    [".search", { shift: "extend", $exclude: [] }]

  keys:
    qwerty: |-
      `a-/` (helix: normal)

search.next:
  title:
    en: Select next match

  keys:
    qwerty: |-
      `n` (helix: normal)

  doc:
    en: |
      Select next match.


      | Title                 | Identifier     | Keybinding                                     | Command                                               |
      | --------------------- | -------------- | ---------------------------------------------- | ----------------------------------------------------- |
      | Add next match        | `next.add`     | `a-n` (helix: normal), `n` (helix: visual)     | `[".search.next", {                add: true, ... }]` |
      | Select previous match | `previous`     | `s-n` (helix: normal)                          | `[".search.next", { direction: -1           , ... }]` |
      | Add previous match    | `previous.add` | `s-a-n` (helix: normal), `s-n` (helix: visual) | `[".search.next", { direction: -1, add: true, ... }]` |

search.next.add:
  title:
    en: Add next match

  commands: |-
    [".search.next", { add: true, $exclude: [] }]

  keys:
    qwerty: |-
      `a-n` (helix: normal)
      `n` (helix: visual)

search.previous:
  title:
    en: Select previous match

  commands: |-
    [".search.next", { direction: -1 , $exclude: [] }]

  keys:
    qwerty: |-
      `s-n` (helix: normal)

search.previous.add:
  title:
    en: Add previous match

  commands: |-
    [".search.next", { direction: -1, add: true, $exclude: [] }]

  keys:
    qwerty: |-
      `s-a-n` (helix: normal)
      `s-n` (helix: visual)

search.selection:
  title:
    en: Search current selection

  keys:
    qwerty: |-
      `a-*` (helix: normal) , `a-NumPad_Multiply` (helix: normal)

  doc:
    en: |
      Search current selection.


      | Title                            | Identifier        | Keybinding                                                                                                        | Command                                             |
      | -------------------------------- | ----------------- | ----------------------------------------------------------------------------------------------------------------- | --------------------------------------------------- |
      | Search current selection (smart) | `selection.smart` | `*` (helix: normal) , `NumPad_Multiply` (helix: normal) , `*` (helix: visual) , `NumPad_Multiply` (helix: visual) | `[".search.selection", { smart: true, +register }]` |

search.selection.smart:
  title:
    en: Search current selection (smart)

  commands: |-
    [".search.selection", { smart: true, $include: ["register"] }]

  keys:
    qwerty: |-
      `*` (helix: normal) , `NumPad_Multiply` (helix: normal) , `*` (helix: visual) , `NumPad_Multiply` (helix: visual)

seek:
  title:
    en: Select to character (excluded)

  keys:
    qwerty: |-
      `t` (kakoune: normal)

  doc:
    en: |
      Select to character (excluded).


      #### Variants

<<<<<<< HEAD
      | Title                                    | Identifier                 | Keybinding              | Command                                                             |
      | ---------------------------------------- | -------------------------- | ----------------------- | ------------------------------------------------------------------- |
      | Select to character (excluded, backward) | `backward`                 | `s-t` (helix: normal)   | `[".seek", {                                 direction: -1, ... }]` |
      | Select to character (included)           | `included`                 | `f` (helix: normal)     | `[".seek", { include: true                                , ... }]` |
      | Select to character (included, backward) | `included.backward`        | `s-f` (helix: normal)   | `[".seek", { include: true,                  direction: -1, ... }]` |
      | Extend to character (excluded)           | `extend`                   | `t` (helix: visual)     | `[".seek", {                shift: "extend"               , ... }]` |
      | Extend to character (excluded, backward) | `extend.backward`          | `s-t` (helix: visual)   | `[".seek", {                shift: "extend", direction: -1, ... }]` |
      | Extend to character (included)           | `included.extend`          | `f` (helix: visual)     | `[".seek", { include: true, shift: "extend"               , ... }]` |
      | Extend to character (included, backward) | `included.extend.backward` | `s-f` (helix: visual)   | `[".seek", { include: true, shift: "extend", direction: -1, ... }]` |
=======
      | Title                                    | Identifier                 | Keybinding                                       | Command                                                             |
      | ---------------------------------------- | -------------------------- | ------------------------------------------------ | ------------------------------------------------------------------- |
      | Extend to character (excluded)           | `extend`                   | `s-t` (kakoune: normal), `t` (helix: select)     | `[".seek", {                shift: "extend"               , ... }]` |
      | Select to character (excluded, backward) | `backward`                 | `a-t` (kakoune: normal)                          | `[".seek", {                                 direction: -1, ... }]` |
      | Extend to character (excluded, backward) | `extend.backward`          | `s-a-t` (kakoune: normal), `s-t` (helix: select) | `[".seek", {                shift: "extend", direction: -1, ... }]` |
      | Select to character (included)           | `included`                 | `f` (kakoune: normal)                            | `[".seek", { include: true                                , ... }]` |
      | Extend to character (included)           | `included.extend`          | `s-f` (kakoune: normal), `f` (helix: select)     | `[".seek", { include: true, shift: "extend"               , ... }]` |
      | Select to character (included, backward) | `included.backward`        | `a-f` (kakoune: normal)                          | `[".seek", { include: true,                  direction: -1, ... }]` |
      | Extend to character (included, backward) | `included.extend.backward` | `s-a-f` (kakoune: normal), `s-f` (helix: select) | `[".seek", { include: true, shift: "extend", direction: -1, ... }]` |
>>>>>>> e15330af

seek.askObject:
  title:
    en: Select whole object

  commands: |-
    [".openMenu", { menu: "object", title: "Select whole object..." }]

  keys:
    qwerty: ""

seek.askObject.end:
  title:
    en: Select to whole object end

  commands: |-
    [".openMenu", { menu: "object", pass: [{ where: "end" }] }]

  keys:
    qwerty: ""

seek.askObject.end.extend:
  title:
    en: Extend to whole object end

  commands: |-
    [".openMenu", { menu: "object", pass: [{ where: "end" , shift: "extend" }] }]

  keys:
    qwerty: ""

seek.askObject.inner:
  title:
    en: Select inner object

  commands: |-
    [".openMenu", { menu: "object", pass: [{ inner: true }], title: "Select inner object..." }]

  keys:
    qwerty: ""

seek.askObject.inner.end:
  title:
    en: Select to inner object end

  commands: |-
    [".openMenu", { menu: "object", pass: [{ inner: true, where: "end" }] }]

  keys:
    qwerty: ""

seek.askObject.inner.end.extend:
  title:
    en: Extend to inner object end

  commands: |-
    [".openMenu", { menu: "object", pass: [{ inner: true, where: "end" , shift: "extend" }] }]

  keys:
    qwerty: ""

seek.askObject.inner.start:
  title:
    en: Select to inner object start

  commands: |-
    [".openMenu", { menu: "object", pass: [{ inner: true, where: "start" }] }]

  keys:
    qwerty: ""

seek.askObject.inner.start.extend:
  title:
    en: Extend to inner object start

  commands: |-
    [".openMenu", { menu: "object", pass: [{ inner: true, where: "start", shift: "extend" }] }]

  keys:
    qwerty: ""

seek.askObject.start:
  title:
    en: Select to whole object start

  commands: |-
    [".openMenu", { menu: "object", pass: [{ where: "start" }] }]

  keys:
    qwerty: ""

seek.askObject.start.extend:
  title:
    en: Extend to whole object start

  commands: |-
    [".openMenu", { menu: "object", pass: [{ where: "start", shift: "extend" }] }]

  keys:
    qwerty: ""

seek.backward:
  title:
    en: Select to character (excluded, backward)

  commands: |-
    [".seek", { direction: -1, $exclude: [] }]

  keys:
    qwerty: |-
      `s-t` (helix: normal)

seek.enclosing:
  title:
    en: Select to next enclosing character

  keys:
    qwerty: |-
      `s-m` (helix: normal)

  doc:
    en: |
      Select to next enclosing character.


      #### Variants

      | Title                                  | Identifier                  | Keybinding            | Command                                                        |
      | -------------------------------------- | --------------------------- | --------------------- | -------------------------------------------------------------- |
      | Extend to next enclosing character     | `enclosing.extend`          | `s-m` (helix: visual) | `[".seek.enclosing", { shift: "extend"               , ... }]` |
      | Select to previous enclosing character | `enclosing.backward`        | `a-m` (helix: normal) | `[".seek.enclosing", {                  direction: -1, ... }]` |
      | Extend to previous enclosing character | `enclosing.extend.backward` | `a-m` (helix: visual) | `[".seek.enclosing", { shift: "extend", direction: -1, ... }]` |

seek.enclosing.backward:
  title:
    en: Select to previous enclosing character

  commands: |-
    [".seek.enclosing", { direction: -1, $exclude: [] }]

  keys:
    qwerty: |-
      `a-m` (helix: normal)

seek.enclosing.extend:
  title:
    en: Extend to next enclosing character

  commands: |-
    [".seek.enclosing", { shift: "extend" , $exclude: [] }]

  keys:
    qwerty: |-
      `s-m` (helix: visual)

seek.enclosing.extend.backward:
  title:
    en: Extend to previous enclosing character

  commands: |-
    [".seek.enclosing", { shift: "extend", direction: -1, $exclude: [] }]

  keys:
    qwerty: |-
      `a-m` (helix: visual)

seek.extend:
  title:
    en: Extend to character (excluded)

  commands: |-
    [".seek", { shift: "extend" , $exclude: [] }]

  keys:
    qwerty: |-
<<<<<<< HEAD
      `t` (helix: visual)
=======
      `s-t` (kakoune: normal)
      `t` (helix: select)
>>>>>>> e15330af

seek.extend.backward:
  title:
    en: Extend to character (excluded, backward)

  commands: |-
    [".seek", { shift: "extend", direction: -1, $exclude: [] }]

  keys:
    qwerty: |-
<<<<<<< HEAD
      `s-t` (helix: visual)
=======
      `s-a-t` (kakoune: normal)
      `s-t` (helix: select)
>>>>>>> e15330af

seek.included:
  title:
    en: Select to character (included)

  commands: |-
    [".seek", { include: true , $exclude: [] }]

  keys:
    qwerty: |-
      `f` (helix: normal)

seek.included.backward:
  title:
    en: Select to character (included, backward)

  commands: |-
    [".seek", { include: true, direction: -1, $exclude: [] }]

  keys:
    qwerty: |-
      `s-f` (helix: normal)

seek.included.extend:
  title:
    en: Extend to character (included)

  commands: |-
    [".seek", { include: true, shift: "extend" , $exclude: [] }]

  keys:
    qwerty: |-
<<<<<<< HEAD
      `f` (helix: visual)
=======
      `s-f` (kakoune: normal)
      `f` (helix: select)
>>>>>>> e15330af

seek.included.extend.backward:
  title:
    en: Extend to character (included, backward)

  commands: |-
    [".seek", { include: true, shift: "extend", direction: -1, $exclude: [] }]

  keys:
    qwerty: |-
<<<<<<< HEAD
      `s-f` (helix: visual)
=======
      `s-a-f` (kakoune: normal)
      `s-f` (helix: select)
>>>>>>> e15330af

seek.leap:
  title:
    en: Leap forward

  doc:
    en: |
      Leap forward.

      Inspired by [`leap.nvim`](https://github.com/ggandor/leap.nvim).

      #### Variants

      | Title         | Identifier      | Command                                  |
      | ------------- | --------------- | ---------------------------------------- |
      | Leap backward | `leap.backward` | `[".seek.leap", { direction: -1, ... }]` |

seek.leap.backward:
  title:
    en: Leap backward

  commands: |-
    [".seek.leap", { direction: -1, $exclude: [] }]

seek.object:
  title:
    en: Select object

  doc:
    en: |
      Select object.


      #### Object patterns

      - Pairs: `<regexp>(?#inner)<regexp>`.

      - Character sets: `[<characters>]+`.

        - Can be preceded by `(?<before>[<characters>]+)` and followed by
          `(?<after>[<character>]+)` for whole objects.

      - Matches that may only span a single line: `(?#singleline)<regexp>`.

      - Predefined: `(?#predefined=<argument | paragraph | sentence>)`.

      #### Variants

      | Title                        | Identifier                     | Keybinding                                       | Command                                                                                       |
      | ---------------------------- | ------------------------------ | ------------------------------------------------ | --------------------------------------------------------------------------------------------- |
      | Select whole object          | `askObject`                    |                                                  | `[".openMenu", { menu: "object",                          title: "Select whole object..." }]` |
      | Select inner object          | `askObject.inner`              |                                                  | `[".openMenu", { menu: "object", pass: [{ inner: true }], title: "Select inner object..." }]` |
      | Select to whole object start | `askObject.start`              |                                                  | `[".openMenu", { menu: "object", pass: [{              where: "start"                  }] }]` |
      | Extend to whole object start | `askObject.start.extend`       |                                                  | `[".openMenu", { menu: "object", pass: [{              where: "start", shift: "extend" }] }]` |
      | Select to inner object start | `askObject.inner.start`        |                                                  | `[".openMenu", { menu: "object", pass: [{ inner: true, where: "start"                  }] }]` |
      | Extend to inner object start | `askObject.inner.start.extend` |                                                  | `[".openMenu", { menu: "object", pass: [{ inner: true, where: "start", shift: "extend" }] }]` |
      | Select to whole object end   | `askObject.end`                |                                                  | `[".openMenu", { menu: "object", pass: [{              where: "end"                    }] }]` |
      | Extend to whole object end   | `askObject.end.extend`         |                                                  | `[".openMenu", { menu: "object", pass: [{              where: "end"  , shift: "extend" }] }]` |
      | Select to inner object end   | `askObject.inner.end`          |                                                  | `[".openMenu", { menu: "object", pass: [{ inner: true, where: "end"                    }] }]` |
      | Extend to inner object end   | `askObject.inner.end.extend`   |                                                  | `[".openMenu", { menu: "object", pass: [{ inner: true, where: "end"  , shift: "extend" }] }]` |

seek.selectExpand:
  title:
    en: Expand selection

  keys:
    qwerty: |-
      `a-o` (helix: normal)
      `a-o` (helix: visual)
      `a-up` (helix: normal)
      `a-up` (helix: visual)

  doc:
    en: |
      Expand selection

seek.selectShrink:
  title:
    en: Shrink selection

  keys:
    qwerty: |-
      `a-i` (helix: normal)
      `a-i` (helix: visual)
      `a-down` (helix: normal)
      `a-down` (helix: visual)

  doc:
    en: |
      Shrink selection

seek.syntax.child.experimental:
  title:
    en: Select child syntax object

  commands: |-
    [".seek.syntax.experimental", { where: "child" }]

seek.syntax.experimental:
  title:
    en: Select syntax object

  doc:
    en: |
      Select syntax object.

      #### Variants

      | Title                         | Identifier                     | Command                                                |
      | ----------------------------- | ------------------------------ | ------------------------------------------------------ |
      | Select next syntax object     | `syntax.next.experimental`     | `[".seek.syntax.experimental", { where: "next"     }]` |
      | Select previous syntax object | `syntax.previous.experimental` | `[".seek.syntax.experimental", { where: "previous" }]` |
      | Select parent syntax object   | `syntax.parent.experimental`   | `[".seek.syntax.experimental", { where: "parent"   }]` |
      | Select child syntax object    | `syntax.child.experimental`    | `[".seek.syntax.experimental", { where: "child"    }]` |

seek.syntax.next.experimental:
  title:
    en: Select next syntax object

  commands: |-
    [".seek.syntax.experimental", { where: "next" }]

seek.syntax.parent.experimental:
  title:
    en: Select parent syntax object

  commands: |-
    [".seek.syntax.experimental", { where: "parent" }]

seek.syntax.previous.experimental:
  title:
    en: Select previous syntax object

  commands: |-
    [".seek.syntax.experimental", { where: "previous" }]

seek.word:
  title:
    en: Select to next word start

  keys:
    qwerty: |-
      `w` (helix: normal)

  doc:
    en: |
      Select to next word start.

      Select the word and following whitespaces on the right of the end of each selection.


      #### Variants

<<<<<<< HEAD
      | Title                                        | Identifier                | Keybinding              | Command                                                                              |
      | -------------------------------------------- | ------------------------- | ----------------------- | ------------------------------------------------------------------------------------ |
      | Select to next WORD start                    | `word.ws`                 | `s-w` (helix: normal)   | `[".seek.word", {                  ws: true                                , ... }]` |
      | Select to previous word start                | `word.backward`           | `b` (helix: normal)     | `[".seek.word", {                                             direction: -1, ... }]` |
      | Select to previous WORD start                | `word.ws.backward`        | `s-b` (helix: normal)   | `[".seek.word", {                  ws: true,                  direction: -1, ... }]` |
      | Select to next word end                      | `wordEnd`                 | `e` (helix: normal)     | `[".seek.word", { stopAtEnd: true                                          , ... }]` |
      | Select to next WORD end                      | `wordEnd.ws`              | `s-e` (helix: normal)   | `[".seek.word", { stopAtEnd: true, ws: true                                , ... }]` |
      | Extend to next word start                    | `word.extend`             | `w` (helix: visual)     | `[".seek.word", {                            shift: "extend"               , ... }]` |
      | Extend to next WORD start                    | `word.ws.extend`          | `s-w` (helix: visual)   | `[".seek.word", {                  ws: true, shift: "extend"               , ... }]` |
      | Extend to previous word start                | `word.backward.extend`    | `b` (helix: visual)     | `[".seek.word", {                            shift: "extend", direction: -1, ... }]` |
      | Extend to previous WORD start                | `word.ws.backward.extend` | `s-b` (helix: visual)   | `[".seek.word", {                  ws: true, shift: "extend", direction: -1, ... }]` |
      | Extend to next word end                      | `wordEnd.extend`          | `e` (helix: visual)     | `[".seek.word", { stopAtEnd: true,           shift: "extend"               , ... }]` |
      | Extend to next WORD end                      | `wordEnd.ws.extend`       | `s-e` (helix: visual)   | `[".seek.word", { stopAtEnd: true, ws: true, shift: "extend"               , ... }]` |
=======
      | Title                                        | Identifier                | Keybinding                                       | Command                                                                               |
      | -------------------------------------------- | ------------------------- | ------------------------------------------------ | ------------------------------------------------------------------------------------- |
      | Extend to next word start                    | `word.extend`             | `s-w` (kakoune: normal), `w` (helix: select)     | `[".seek.word", {                             shift: "extend"               , ... }]` |
      | Select to previous word start                | `word.backward`           | `b` (kakoune: normal)                            | `[".seek.word", {                                              direction: -1, ... }]` |
      | Extend to previous word start                | `word.extend.backward`    | `s-b` (kakoune: normal), `b` (helix: select)     | `[".seek.word", {                             shift: "extend", direction: -1, ... }]` |
      | Select to next non-whitespace word start     | `word.ws`                 | `a-w` (kakoune: normal)                          | `[".seek.word", {                   ws: true                                , ... }]` |
      | Extend to next non-whitespace word start     | `word.ws.extend`          | `s-a-w` (kakoune: normal), `s-w` (helix: select) | `[".seek.word", {                   ws: true, shift: "extend"               , ... }]` |
      | Select to previous non-whitespace word start | `word.ws.backward`        | `a-b` (kakoune: normal)                          | `[".seek.word", {                   ws: true,                  direction: -1, ... }]` |
      | Extend to previous non-whitespace word start | `word.ws.extend.backward` | `s-a-b` (kakoune: normal), `s-b` (helix: select) | `[".seek.word", {                   ws: true, shift: "extend", direction: -1, ... }]` |
      | Select to next word end                      | `wordEnd`                 | `e` (kakoune: normal)                            | `[".seek.word", { stopAtEnd: true                                           , ... }]` |
      | Extend to next word end                      | `wordEnd.extend`          | `s-e` (kakoune: normal), `e` (helix: select)     | `[".seek.word", { stopAtEnd: true ,           shift: "extend"               , ... }]` |
      | Select to next non-whitespace word end       | `wordEnd.ws`              | `a-e` (kakoune: normal)                          | `[".seek.word", { stopAtEnd: true , ws: true                                , ... }]` |
      | Extend to next non-whitespace word end       | `wordEnd.ws.extend`       | `s-a-e` (kakoune: normal), `s-e` (helix: select) | `[".seek.word", { stopAtEnd: true , ws: true, shift: "extend"               , ... }]` |
>>>>>>> e15330af

seek.word.backward:
  title:
    en: Select to previous word start

  commands: |-
    [".seek.word", { direction: -1, $exclude: [] }]

  keys:
    qwerty: |-
      `b` (helix: normal)

seek.word.backward.extend:
  title:
    en: Extend to previous word start

  commands: |-
    [".seek.word", { shift: "extend", direction: -1, $exclude: [] }]

  keys:
    qwerty: |-
<<<<<<< HEAD
      `b` (helix: visual)
=======
      `s-w` (kakoune: normal)
      `w` (helix: select)
>>>>>>> e15330af

seek.word.extend:
  title:
    en: Extend to next word start

  commands: |-
    [".seek.word", { shift: "extend" , $exclude: [] }]

  keys:
    qwerty: |-
<<<<<<< HEAD
      `w` (helix: visual)
=======
      `s-b` (kakoune: normal)
      `b` (helix: select)
>>>>>>> e15330af

seek.word.ws:
  title:
    en: Select to next WORD start

  commands: |-
    [".seek.word", { ws: true , $exclude: [] }]

  keys:
    qwerty: |-
      `s-w` (helix: normal)

seek.word.ws.backward:
  title:
    en: Select to previous WORD start

  commands: |-
    [".seek.word", { ws: true, direction: -1, $exclude: [] }]

  keys:
    qwerty: |-
      `s-b` (helix: normal)

seek.word.ws.backward.extend:
  title:
    en: Extend to previous WORD start

  commands: |-
    [".seek.word", { ws: true, shift: "extend", direction: -1, $exclude: [] }]

  keys:
    qwerty: |-
<<<<<<< HEAD
      `s-b` (helix: visual)
=======
      `s-a-w` (kakoune: normal)
      `s-w` (helix: select)
>>>>>>> e15330af

seek.word.ws.extend:
  title:
    en: Extend to next WORD start

  commands: |-
    [".seek.word", { ws: true, shift: "extend" , $exclude: [] }]

  keys:
    qwerty: |-
<<<<<<< HEAD
      `s-w` (helix: visual)
=======
      `s-a-b` (kakoune: normal)
      `s-b` (helix: select)
>>>>>>> e15330af

seek.wordEnd:
  title:
    en: Select to next word end

  commands: |-
    [".seek.word", { stopAtEnd: true , $exclude: [] }]

  keys:
    qwerty: |-
      `e` (helix: normal)

seek.wordEnd.extend:
  title:
    en: Extend to next word end

  commands: |-
    [".seek.word", { stopAtEnd: true, shift: "extend" , $exclude: [] }]

  keys:
    qwerty: |-
<<<<<<< HEAD
      `e` (helix: visual)
=======
      `s-e` (kakoune: normal)
      `e` (helix: select)
>>>>>>> e15330af

seek.wordEnd.ws:
  title:
    en: Select to next WORD end

  commands: |-
    [".seek.word", { stopAtEnd: true, ws: true , $exclude: [] }]

  keys:
    qwerty: |-
      `s-e` (helix: normal)

seek.wordEnd.ws.extend:
  title:
    en: Extend to next WORD end

  commands: |-
    [".seek.word", { stopAtEnd: true, ws: true, shift: "extend" , $exclude: [] }]

  keys:
    qwerty: |-
<<<<<<< HEAD
      `s-e` (helix: visual)
=======
      `s-a-e` (kakoune: normal)
      `s-e` (helix: select)
>>>>>>> e15330af

select.buffer:
  title:
    en: Select whole buffer

  keys:
    qwerty: |-
      `%` (helix: normal)
      `%` (helix: visual)

  doc:
    en: |+
      Select whole buffer.

select.documentEnd.extend:
  title:
    en: Extend to last character

  commands: |-
    [".select.lineEnd", { count: 2147483647, shift: "extend", $exclude: [] }]

  keys:
    qwerty: ""

select.documentEnd.jump:
  title:
    en: Jump to last character

  commands: |-
    [".select.lineEnd", { count: 2147483647, shift: "jump" , $exclude: [] }]

  keys:
    qwerty: ""

select.down.extend:
  title:
    en: Extend down

  commands: |-
    [".select.vertically", { direction: 1, shift: "extend", $exclude: [] }]

  keys:
    qwerty: |-
<<<<<<< HEAD
      `s-down` (helix: normal) , `j` (helix: visual) , `down` (helix: visual)
=======
      `s-j` (kakoune: normal)
      `s-down` (kakoune: normal)
      `j` (helix: select)
      `down` (helix: select)
>>>>>>> e15330af

select.down.jump:
  title:
    en: Jump down

  commands: |-
    [".select.vertically", { direction: 1, shift: "jump" , $exclude: [] }]

  keys:
    qwerty: |-
      `j` (helix: normal)  , `down` (helix: normal)

select.firstLine.extend:
  title:
    en: Extend to first line

  commands: |-
    [".select.lineStart", { count: 0, shift: "extend", $exclude: [] }]

  keys:
    qwerty: ""

select.firstLine.jump:
  title:
    en: Jump to first line

  commands: |-
    [".select.lineStart", { count: 0, shift: "jump" , $exclude: [] }]

  keys:
    qwerty: ""

select.firstVisibleLine:
  title:
    en: Select to first visible line

  doc:
    en: |
      Select to first visible line.

      #### Variants

      | Title                        | Identifier                | Command                                             |
      | ---------------------------- | ------------------------- | --------------------------------------------------- |
      | Jump to first visible line   | `firstVisibleLine.jump`   | `[".select.firstVisibleLine", { shift: "jump"   }]` |
      | Extend to first visible line | `firstVisibleLine.extend` | `[".select.firstVisibleLine", { shift: "extend" }]` |

select.firstVisibleLine.extend:
  title:
    en: Extend to first visible line

  commands: |-
    [".select.firstVisibleLine", { shift: "extend" }]

select.firstVisibleLine.jump:
  title:
    en: Jump to first visible line

  commands: |-
    [".select.firstVisibleLine", { shift: "jump" }]

select.horizontally:
  title:
    en: Select horizontally

  doc:
    en: |
      Select horizontally.


      TODO: keep s-left and s-right?

      #### Variants

<<<<<<< HEAD
      | Title        | Identifier     | Keybinding                                                               | Command                                                             |
      | ------------ | -------------- | ------------------------------------------------------------------------ | ------------------------------------------------------------------- |
      | Jump right   | `right.jump`   | `l` (helix: normal) , `right` (helix: normal)                            | `[".select.horizontally", { direction:  1, shift: "jump"  , ... }]` |
      | Extend right | `right.extend` | `s-right` (helix: normal), `l` (helix: visual) , `right` (helix: visual) | `[".select.horizontally", { direction:  1, shift: "extend", ... }]` |
      | Jump left    | `left.jump`    | `h` (helix: normal) , `left` (helix: normal)                             | `[".select.horizontally", { direction: -1, shift: "jump"  , ... }]` |
      | Extend left  | `left.extend`  | `s-left` (helix: normal) , `h` (helix: visual) , `left` (helix: visual)  | `[".select.horizontally", { direction: -1, shift: "extend", ... }]` |
=======
      | Title        | Identifier     | Keybinding                                                                                         | Command                                                             |
      | ------------ | -------------- | -------------------------------------------------------------------------------------------------- | ------------------------------------------------------------------- |
      | Jump right   | `right.jump`   | `l` (kakoune: normal)  , `right` (kakoune: normal)                                                 | `[".select.horizontally", { direction:  1, shift: "jump"  , ... }]` |
      | Extend right | `right.extend` | `s-l` (kakoune: normal), `s-right` (kakoune: normal), `l` (helix: select), `right` (helix: select) | `[".select.horizontally", { direction:  1, shift: "extend", ... }]` |
      | Jump left    | `left.jump`    | `h` (kakoune: normal)  , `left` (kakoune: normal)                                                  | `[".select.horizontally", { direction: -1, shift: "jump"  , ... }]` |
      | Extend left  | `left.extend`  | `s-h` (kakoune: normal), `s-left` (kakoune: normal), `h` (helix: select), `left` (helix: select)   | `[".select.horizontally", { direction: -1, shift: "extend", ... }]` |
>>>>>>> e15330af

select.lastLine:
  title:
    en: Select to last line

  doc:
    en: |
      Select to last line.

      #### Variants

      | Title               | Identifier        | Command                                     |
      | ------------------- | ----------------- | ------------------------------------------- |
      | Jump to last line   | `lastLine.jump`   | `[".select.lastLine", { shift: "jump"   }]` |
      | Extend to last line | `lastLine.extend` | `[".select.lastLine", { shift: "extend" }]` |

select.lastLine.extend:
  title:
    en: Extend to last line

  commands: |-
    [".select.lastLine", { shift: "extend" }]

select.lastLine.jump:
  title:
    en: Jump to last line

  commands: |-
    [".select.lastLine", { shift: "jump" }]

select.lastVisibleLine:
  title:
    en: Select to last visible line

  doc:
    en: |
      Select to last visible line.

      #### Variants

      | Title                       | Identifier               | Command                                            |
      | --------------------------- | ------------------------ | -------------------------------------------------- |
      | Jump to last visible line   | `lastVisibleLine.jump`   | `[".select.lastVisibleLine", { shift: "jump"   }]` |
      | Extend to last visible line | `lastVisibleLine.extend` | `[".select.lastVisibleLine", { shift: "extend" }]` |

select.lastVisibleLine.extend:
  title:
    en: Extend to last visible line

  commands: |-
    [".select.lastVisibleLine", { shift: "extend" }]

select.lastVisibleLine.jump:
  title:
    en: Jump to last visible line

  commands: |-
    [".select.lastVisibleLine", { shift: "jump" }]

select.left.extend:
  title:
    en: Extend left

  commands: |-
    [".select.horizontally", { direction: -1, shift: "extend", $exclude: [] }]

  keys:
    qwerty: |-
<<<<<<< HEAD
      `s-left` (helix: normal) , `h` (helix: visual) , `left` (helix: visual)
=======
      `s-h` (kakoune: normal)
      `s-left` (kakoune: normal)
      `h` (helix: select)
      `left` (helix: select)
>>>>>>> e15330af

select.left.jump:
  title:
    en: Jump left

  commands: |-
    [".select.horizontally", { direction: -1, shift: "jump" , $exclude: [] }]

  keys:
    qwerty: |-
      `h` (helix: normal) , `left` (helix: normal)

select.line.above:
  title:
    en: Select line above

  doc:
    en: |
      Select line above.

select.line.above.extend:
  title:
    en: Extend to line above

  doc:
    en: |
      Extend to line above.

select.line.below:
  title:
    en: Select line below

  doc:
    en: |
      Select line below.

select.line.below.extend:
  title:
    en: Extend to line below

  doc:
    en: |+
      Extend to line below.

  keys:
    qwerty: |-
      `x` (helix: normal)
      `x` (helix: visual)

select.lineEnd:
  title:
    en: "Select to line end. TODO: helix"

  keys:
    qwerty: |-
      `a-l` (kakoune: normal)
      `end` (kakoune: normal)

  doc:
    en: |
      Select to line end. TODO: helix



      #### Variants

      | Title                    | Identifier           | Keybinding                                           | Command                                                         |
      | ------------------------ | -------------------- | ---------------------------------------------------- | --------------------------------------------------------------- |
      | Extend to line end       | `lineEnd.extend`     | `s-a-l` (kakoune: normal), `s-end` (kakoune: normal) | `[".select.lineEnd", {                 shift: "extend", ... }]` |
      | Jump to last character   | `documentEnd.jump`   |                                                      | `[".select.lineEnd", { count: MAX_INT, shift: "jump"  , ... }]` |
      | Extend to last character | `documentEnd.extend` |                                                      | `[".select.lineEnd", { count: MAX_INT, shift: "extend", ... }]` |

select.lineEnd.extend:
  title:
    en: Extend to line end

  commands: |-
    [".select.lineEnd", { shift: "extend", $exclude: [] }]

  keys:
    qwerty: |-
      `s-a-l` (kakoune: normal)
      `s-end` (kakoune: normal)

select.lineStart:
  title:
    en: Select to line start

  keys:
    qwerty: |-
      `a-h` (helix: normal)
      `home` (helix: normal)

  doc:
    en: |
      Select to line start.


      #### Variants

      | Title                             | Identifier                   | Keybinding                                        | Command                                                            |
      | --------------------------------- | ---------------------------- | ------------------------------------------------- | ------------------------------------------------------------------ |
      | Jump to line start                | `lineStart.jump`             |                                                   | `[".select.lineStart", {                  shift: "jump"  , ... }]` |
      | Extend to line start              | `lineStart.extend`           | `s-a-h` (helix: normal), `s-home` (helix: normal) | `[".select.lineStart", {                  shift: "extend", ... }]` |
      | Jump to line start (skip blank)   | `lineStart.skipBlank.jump`   |                                                   | `[".select.lineStart", { skipBlank: true, shift: "jump"  , ... }]` |
      | Extend to line start (skip blank) | `lineStart.skipBlank.extend` |                                                   | `[".select.lineStart", { skipBlank: true, shift: "extend", ... }]` |
      | Jump to first line                | `firstLine.jump`             |                                                   | `[".select.lineStart", { count: 0,        shift: "jump"  , ... }]` |
      | Extend to first line              | `firstLine.extend`           |                                                   | `[".select.lineStart", { count: 0,        shift: "extend", ... }]` |

select.lineStart.extend:
  title:
    en: Extend to line start

  commands: |-
    [".select.lineStart", { shift: "extend", $exclude: [] }]

  keys:
    qwerty: |-
      `s-a-h` (helix: normal)
      `s-home` (helix: normal)

select.lineStart.jump:
  title:
    en: Jump to line start

  commands: |-
    [".select.lineStart", { shift: "jump" , $exclude: [] }]

  keys:
    qwerty: ""

select.lineStart.skipBlank.extend:
  title:
    en: Extend to line start (skip blank)

  commands: |-
    [".select.lineStart", { skipBlank: true, shift: "extend", $exclude: [] }]

  keys:
    qwerty: ""

select.lineStart.skipBlank.jump:
  title:
    en: Jump to line start (skip blank)

  commands: |-
    [".select.lineStart", { skipBlank: true, shift: "jump" , $exclude: [] }]

  keys:
    qwerty: ""

select.middleVisibleLine:
  title:
    en: Select to middle visible line

  doc:
    en: |
      Select to middle visible line.

      #### Variants

      | Title                         | Identifier                 | Command                                              |
      | ----------------------------- | -------------------------- | ---------------------------------------------------- |
      | Jump to middle visible line   | `middleVisibleLine.jump`   | `[".select.middleVisibleLine", { shift: "jump"   }]` |
      | Extend to middle visible line | `middleVisibleLine.extend` | `[".select.middleVisibleLine", { shift: "extend" }]` |

select.middleVisibleLine.extend:
  title:
    en: Extend to middle visible line

  commands: |-
    [".select.middleVisibleLine", { shift: "extend" }]

select.middleVisibleLine.jump:
  title:
    en: Jump to middle visible line

  commands: |-
    [".select.middleVisibleLine", { shift: "jump" }]

select.right.extend:
  title:
    en: Extend right

  commands: |-
    [".select.horizontally", { direction: 1, shift: "extend", $exclude: [] }]

  keys:
    qwerty: |-
<<<<<<< HEAD
      `s-right` (helix: normal)
      `l` (helix: visual) , `right` (helix: visual)
=======
      `s-l` (kakoune: normal)
      `s-right` (kakoune: normal)
      `l` (helix: select)
      `right` (helix: select)
>>>>>>> e15330af

select.right.jump:
  title:
    en: Jump right

  commands: |-
    [".select.horizontally", { direction: 1, shift: "jump" , $exclude: [] }]

  keys:
    qwerty: |-
      `l` (helix: normal) , `right` (helix: normal)

select.to:
  title:
    en: Select to

  doc:
    en: |
      Select to.

      If a count is specified, this command will shift to the start of the given
      line. If no count is specified, this command will shift open the `goto` menu.

      #### Variants

<<<<<<< HEAD
      | Title     | Identifier  | Keybinding                                 | Command                                    |
      | --------- | ----------- | ------------------------------------------ | ------------------------------------------ |
      | Go to     | `to.jump`   | `g` (helix: normal)                        | `[".select.to", { shift: "jump"  , ... }]` |
      | Extend to | `to.extend` | `s-g` (helix: normal), `g` (helix: visual) | `[".select.to", { shift: "extend", ... }]` |
=======
      | Title     | Identifier  | Keybinding                                   | Command                                    |
      | --------- | ----------- | -------------------------------------------- | ------------------------------------------ |
      | Go to     | `to.jump`   | `g` (kakoune: normal)                        | `[".select.to", { shift: "jump"  , ... }]` |
      | Extend to | `to.extend` | `s-g` (kakoune: normal), `g` (helix: select) | `[".select.to", { shift: "extend", ... }]` |
>>>>>>> e15330af

select.to.extend:
  title:
    en: Extend to

  commands: |-
    [".select.to", { shift: "extend", $exclude: [] }]

  keys:
    qwerty: |-
<<<<<<< HEAD
      `s-g` (helix: normal)
      `g` (helix: visual)
=======
      `s-g` (kakoune: normal)
      `g` (helix: select)
>>>>>>> e15330af

select.to.jump:
  title:
    en: Go to

  commands: |-
    [".select.to", { shift: "jump" , $exclude: [] }]

  keys:
    qwerty: |-
      `g` (helix: normal)

select.up.extend:
  title:
    en: Extend up

  commands: |-
    [".select.vertically", { direction: -1, shift: "extend", $exclude: [] }]

  keys:
    qwerty: |-
<<<<<<< HEAD
      `s-up` (helix: normal)  , `k` (helix: visual) , `up` (helix: visual)
=======
      `s-k` (kakoune: normal)
      `s-up` (kakoune: normal)  , `k` (helix: select)
      `up` (helix: select)
>>>>>>> e15330af

select.up.jump:
  title:
    en: Jump up

  commands: |-
    [".select.vertically", { direction: -1, shift: "jump" , $exclude: [] }]

  keys:
    qwerty: |-
      `k` (helix: normal)  , `up` (helix: normal)

select.vertically:
  title:
    en: Select vertically

  doc:
    en: |
      Select vertically.


       TODO: Keep s-down and s-up?

      #### Variants

<<<<<<< HEAD
      | Title       | Identifier    | Keybinding                                                                                     | Command                                                           |
      | ----------- | ------------- | ---------------------------------------------------------------------------------------------- | ----------------------------------------------------------------- |
      | Jump down   | `down.jump`   | `j` (helix: normal)  , `down` (helix: normal)                                                  | `[".select.vertically", { direction:  1, shift: "jump"  , ... }]` |
      | Extend down | `down.extend` | `s-down` (helix: normal) , `j` (helix: visual) , `down` (helix: visual) | `[".select.vertically", { direction:  1, shift: "extend", ... }]` |
      | Jump up     | `up.jump`     | `k` (helix: normal)  , `up` (helix: normal)                                                    | `[".select.vertically", { direction: -1, shift: "jump"  , ... }]` |
      | Extend up   | `up.extend`   | `s-up` (helix: normal)  , `k` (helix: visual) , `up` (helix: visual)    | `[".select.vertically", { direction: -1, shift: "extend", ... }]` |
=======
      | Title       | Identifier    | Keybinding                                                                | Command                                                           |
      | ----------- | ------------- | ------------------------------------------------------------------------------------------------- | ----------------------------------------------------------------- |
      | Jump down   | `down.jump`   | `j` (kakoune: normal)  , `down` (kakoune: normal)                                                 | `[".select.vertically", { direction:  1, shift: "jump"  , ... }]` |
      | Extend down | `down.extend` | `s-j` (kakoune: normal), `s-down` (kakoune: normal), `j` (helix: select), `down` (helix: select)  | `[".select.vertically", { direction:  1, shift: "extend", ... }]` |
      | Jump up     | `up.jump`     | `k` (kakoune: normal)  , `up` (kakoune: normal)                                                   | `[".select.vertically", { direction: -1, shift: "jump"  , ... }]` |
      | Extend up   | `up.extend`   | `s-k` (kakoune: normal), `s-up` (kakoune: normal)  , `k` (helix: select), `up` (helix: select)    | `[".select.vertically", { direction: -1, shift: "extend", ... }]` |
>>>>>>> e15330af

      The following keybindings are also defined:

      | Keybinding                                   | Command                                                                      |
      | -------------------------------------------- | ---------------------------------------------------------------------------- |
      | `c-f` (helix: normal), `c-f` (helix: insert) | `[".select.vertically", { direction:  1, by: "page"    , shift: "jump" }]`   |
      | `c-d` (helix: normal), `c-d` (helix: insert) | `[".select.vertically", { direction:  1, by: "halfPage", shift: "jump" }]`   |
      | `c-b` (helix: normal), `c-b` (helix: insert) | `[".select.vertically", { direction: -1, by: "page"    , shift: "jump" }]`   |
      | `c-u` (helix: normal), `c-u` (helix: insert) | `[".select.vertically", { direction: -1, by: "halfPage", shift: "jump" }]`   |
      | `c-f` (helix: visual)                        | `[".select.vertically", { direction:  1, by: "page"    , shift: "extend" }]` |
      | `c-d` (helix: visual)                        | `[".select.vertically", { direction:  1, by: "halfPage", shift: "extend" }]` |
      | `c-b` (helix: visual)                        | `[".select.vertically", { direction: -1, by: "page"    , shift: "extend" }]` |
      | `c-u` (helix: visual)                        | `[".select.vertically", { direction: -1, by: "halfPage", shift: "extend" }]` |

selections.changeDirection:
  title:
    en: Change direction of selections

  keys:
    qwerty: |-
      `a-;` (kakoune: normal)

  doc:
    en: |
      Change direction of selections.



      #### Variants

      | Title               | Identifier     | Keybinding              | Command                                              |
      | ------------------- | -------------- | ----------------------- | ---------------------------------------------------- |
      | Forward selections  | `faceForward`  | `a-:` (kakoune: normal) | `[".selections.changeDirection", { direction:  1 }]` |
      | Backward selections | `faceBackward` |                         | `[".selections.changeDirection", { direction: -1 }]` |

selections.changeOrder:
  title:
    en: Reverse selections

  doc:
    en: |
      Reverse selections.


      #### Variants

      | Title                       | Identifier        | Command                                          |
      | --------------------------- | ----------------- | ------------------------------------------------ |
      | Order selections descending | `orderDescending` | `[".selections.changeOrder", { direction:  1 }]` |
      | Order selections ascending  | `orderAscending`  | `[".selections.changeOrder", { direction: -1 }]` |

selections.clear.main:
  title:
    en: Clear main selections

  commands: |-
    [".selections.filter", { expression: "i !== count" , $exclude: [] }]

  keys:
    qwerty: |-
      `a-,` (helix: normal)  , `a-,` (helix: visual)

selections.clear.secondary:
  title:
    en: Clear secondary selections

  commands: |-
    [".selections.filter", { expression: "i === count" , $exclude: [] }]

  keys:
    qwerty: |-
      `,` (helix: normal)    , `,` (helix: visual)

selections.copy:
  title:
    en: Copy selections below

  keys:
    qwerty: |-
      `s-c` (helix: normal)
      `s-c` (helix: visual)

  doc:
    en: |
      Copy selections below.


      #### Variant

      | Title                 | Identifier   | Keybinding                                       | Command                                   |
      | --------------------- | ------------ | ------------------------------------------------ | ----------------------------------------- |
      | Copy selections above | `copy.above` | `s-a-c` (helix: normal), `s-a-c` (helix: visual) | `[".selections.copy", { direction: -1 }]` |

selections.copy.above:
  title:
    en: Copy selections above

  commands: |-
    [".selections.copy", { direction: -1 }]

  keys:
    qwerty: |-
      `s-a-c` (helix: normal)
      `s-a-c` (helix: visual)

selections.expandToLines:
  title:
    en: Expand to lines

  keys:
    qwerty: |-
      `s-x` (helix: normal)
      `s-x` (helix: visual)

  doc:
    en: |+
      Expand to lines.

      Expand selections to contain full lines (including end-of-line characters).

selections.faceBackward:
  title:
    en: Backward selections

  commands: |-
    [".selections.changeDirection", { direction: -1 }]

  keys:
    qwerty: ""

selections.faceForward:
  title:
    en: Forward selections

  commands: |-
    [".selections.changeDirection", { direction: 1 }]

  keys:
    qwerty: |-
      `a-:` (kakoune: normal)

selections.filter:
  title:
    en: Filter selections

  keys:
    qwerty: |-
      `$` (helix: normal)
      `$` (helix: visual)

  doc:
    en: |
      Filter selections.


      #### Variants

      | Title                      | Identifier              | Keybinding                                       | Commands                                                                 |
      | -------------------------- | ----------------------- | ------------------------------------------------ | ------------------------------------------------------------------------ |
      | Keep matching selections   | `filter.regexp`         | `s-k` (helix: normal)  , `s-k` (helix: visual)   | `[".selections.filter", { defaultExpression: "/"               , ... }]` |
      | Clear matching selections  | `filter.regexp.inverse` | `s-a-k` (helix: normal), `s-a-k` (helix: visual) | `[".selections.filter", { defaultExpression: "/", inverse: true, ... }]` |
      | Clear secondary selections | `clear.secondary`       | `,` (helix: normal)    , `,` (helix: visual)     | `[".selections.filter", { expression: "i === count"            , ... }]` |
      | Clear main selections      | `clear.main`            | `a-,` (helix: normal)  , `a-,` (helix: visual)   | `[".selections.filter", { expression: "i !== count"            , ... }]` |

selections.filter.regexp:
  title:
    en: Keep matching selections

  commands: |-
    [".selections.filter", { defaultExpression: "/" , $exclude: [] }]

  keys:
    qwerty: |-
      `s-k` (helix: normal)  , `s-k` (helix: visual)

selections.filter.regexp.inverse:
  title:
    en: Clear matching selections

  commands: |-
    [".selections.filter", { defaultExpression: "/", inverse: true, $exclude: [] }]

  keys:
    qwerty: |-
      `s-a-k` (helix: normal)
      `s-a-k` (helix: visual)

selections.hideIndices:
  title:
    en: Hide selection indices

  commands: |-
    [".selections.toggleIndices", { display: false, $exclude: [] }]

selections.merge:
  title:
    en: Merge contiguous selections

  keys:
    qwerty: |-
      `a-_` (kakoune: normal)

  doc:
    en: |+
      Merge contiguous selections.

selections.open:
  title:
    en: Open selected file

  doc:
    en: |
      Open selected file.

selections.orderAscending:
  title:
    en: Order selections ascending

  commands: |-
    [".selections.changeOrder", { direction: -1 }]

selections.orderDescending:
  title:
    en: Order selections descending

  commands: |-
    [".selections.changeOrder", { direction: 1 }]

selections.pipe:
  title:
    en: Pipe selections

  keys:
    qwerty: |-
      `a-|` (kakoune: normal)

  doc:
    en: |
      Pipe selections.

      Run the specified command or code with the contents of each selection, and
      save the result to a register.


      See https://github.com/mawww/kakoune/blob/master/doc/pages/keys.asciidoc#changes-through-external-programs

      #### Additional commands

      | Title               | Identifier     | Keybinding              | Commands                                                                                                                    |
      | ------------------- | -------------- | ----------------------- | --------------------------------------------------------------------------------------------------------------------------- |
      | Pipe and replace    | `pipe.replace` | `|` (kakoune: normal)   | `[".selections.pipe", { +expression,register }], [".edit.insert", { register: "|",                                  ... }]` |
      | Pipe and append     | `pipe.append`  | `!` (kakoune: normal)   | `[".selections.pipe", { +expression,register }], [".edit.insert", { register: "|", where: "end"  , shift: "select", ... }]` |
      | Pipe and prepend    | `pipe.prepend` | `a-!` (kakoune: normal) | `[".selections.pipe", { +expression,register }], [".edit.insert", { register: "|", where: "start", shift: "select", ... }]` |

selections.pipe.append:
  title:
    en: Pipe and append

  commands: |-
    [".selections.pipe", { $include: ["expression","register"] }], [".edit.insert", { register: "|", where: "end" , shift: "select", $exclude: ["expression","register"] }]

  keys:
    qwerty: |-
      `!` (kakoune: normal)

selections.pipe.prepend:
  title:
    en: Pipe and prepend

  commands: |-
    [".selections.pipe", { $include: ["expression","register"] }], [".edit.insert", { register: "|", where: "start", shift: "select", $exclude: ["expression","register"] }]

  keys:
    qwerty: |-
      `a-!` (kakoune: normal)

selections.pipe.replace:
  title:
    en: Pipe and replace

  commands: |-
    [".selections.pipe", { $include: ["expression","register"] }], [".edit.insert", { register: "|", $exclude: ["expression","register"] }]

  keys:
    qwerty: |-
      `|` (kakoune: normal)

selections.reduce:
  title:
    en: Reduce selections to their cursor

  keys:
    qwerty: |-
      `;` (helix: normal)
      `;` (helix: visual)

  doc:
    en: |
      Reduce selections to their cursor.



      #### Variant

      | Title                           | Identifier     | Keybinding                | Command                                                        |
      | ------------------------------- | -------------- | ------------------------- | -------------------------------------------------------------- |
      | Reduce selections to their ends | `reduce.edges` | `s-a-s` (kakoune: normal) | `[".selections.reduce", { where: "both", empty: false, ... }]` |

selections.reduce.edges:
  title:
    en: Reduce selections to their ends

  commands: |-
    [".selections.reduce", { where: "both", empty: false, $exclude: [] }]

  keys:
    qwerty: |-
      `s-a-s` (kakoune: normal)

selections.restore:
  title:
    en: "Restore selections. TODO: Needed?"

  keys:
    qwerty: |-
      `a-z` (helix: normal)

  doc:
    en: |+
      Restore selections. TODO: Needed?

selections.restore.withCurrent:
  title:
    en: Combine register selections with current ones

  keys:
    qwerty: |-
      `a-z` (kakoune: normal)

  doc:
    en: |
      Combine register selections with current ones.


      The following keybinding is also available:

      | Keybinding                | Command                                                       |
      | ------------------------- | ------------------------------------------------------------- |
      | `s-a-z` (kakoune: normal) | `[".selections.restore.withCurrent", { reverse: true, ... }]` |

      See https://github.com/mawww/kakoune/blob/master/doc/pages/keys.asciidoc#marks

selections.rotate.both:
  title:
    en: Rotate selections clockwise

  keys:
    qwerty: |-
      `a-(` (kakoune: normal)

  doc:
    en: |
      Rotate selections clockwise.


      The following keybinding is also available:

      | Title                               | Identifier     | Keybinding              | Command                                          |
      | ----------------------------------- | -------------- | ----------------------- | ------------------------------------------------ |
      | Rotate selections counter-clockwise | `both.reverse` | `a-)` (kakoune: normal) | `[".selections.rotate.both", { reverse: true }]` |

selections.rotate.both.reverse:
  title:
    en: Rotate selections counter-clockwise

  commands: |-
    [".selections.rotate.both", { reverse: true }]

  keys:
    qwerty: |-
      `a-)` (kakoune: normal)

selections.rotate.contents:
  title:
    en: Rotate selections clockwise (contents only)

  doc:
    en: |
      Rotate selections clockwise (contents only).

      The following command is also available:

      | Title                                               | Identifier         | Command                                              |
      | --------------------------------------------------- | ------------------ | ---------------------------------------------------- |
      | Rotate selections counter-clockwise (contents only) | `contents.reverse` | `[".selections.rotate.contents", { reverse: true }]` |

selections.rotate.contents.reverse:
  title:
    en: Rotate selections counter-clockwise (contents only)

  commands: |-
    [".selections.rotate.contents", { reverse: true }]

selections.rotate.selections:
  title:
    en: Rotate selections clockwise (selections only)

  keys:
    qwerty: |-
      `(` (helix: normal)
      `(` (helix: visual)

  doc:
    en: |
      Rotate selections clockwise (selections only).

      TODO: ( seems to be broken. Fix it...


      The following keybinding is also available:

      | Title                                                 | Identifier           | Keybinding                               | Command                                                |
      | ----------------------------------------------------- | -------------------- | ---------------------------------------- | ------------------------------------------------------ |
      | Rotate selections counter-clockwise (selections only) | `selections.reverse` | `)` (helix: normal), `)` (helix: visual) | `[".selections.rotate.selections", { reverse: true }]` |

selections.rotate.selections.reverse:
  title:
    en: Rotate selections counter-clockwise (selections only)

  commands: |-
    [".selections.rotate.selections", { reverse: true }]

  keys:
    qwerty: |-
      `)` (helix: normal)
      `)` (helix: visual)

selections.save:
  title:
    en: Save selections

  keys:
    qwerty: |-
      `s-a-z` (helix: normal)

  doc:
    en: |+
      Save selections.

selections.saveText:
  title:
    en: Copy selections text

  keys:
    qwerty: |-
      `y` (helix: normal)
      `y` (helix: visual)

  doc:
    en: |+
      Copy selections text.

selections.select:
  title:
    en: Select within selections

  doc:
    en: |
      Select within selections.

      #### Variants

      | Title          | Identifier      | Keybinding                               | Command                                                                                           |
      | -------------- | --------------- | ---------------------------------------- | ------------------------------------------------------------------------------------------------- |
      | Leap or select | `select.orLeap` | `s` (helix: normal), `s` (helix: visual) | `[".ifEmpty", { then: [[".seek.leap", { ... }]], otherwise: [[".selections.select", { ... }]] }]` |

selections.select.orLeap:
  title:
    en: Leap or select

  commands: |-
    [".ifEmpty", { then: [[".seek.leap", { $exclude: [] }]], otherwise: [[".selections.select", { $exclude: [] }]] }]

  keys:
    qwerty: |-
      `s` (helix: normal)
      `s` (helix: visual)

selections.showIndices:
  title:
    en: Show selection indices

  commands: |-
    [".selections.toggleIndices", { display: true , $exclude: [] }]

selections.sort:
  title:
    en: Sort selections

  doc:
    en: |+
      Sort selections.


selections.split:
  title:
    en: Split selections

  keys:
    qwerty: |-
      `s-s` (helix: normal)
      `s-s` (helix: visual)

  doc:
    en: |+
      Split selections.

selections.splitLines:
  title:
    en: Split selections at line boundaries

  doc:
    en: |
      Split selections at line boundaries.

      #### Variants

      | Title                   | Identifier                   | Keybinding                                   | Command                                                                                                              |
      | ----------------------- | ---------------------------- | -------------------------------------------- | -------------------------------------------------------------------------------------------------------------------- |
      | Leap or select backward | `splitLines.orLeap.backward` | `a-s` (helix: normal), `a-s` (helix: visual) | `[".ifEmpty", { then: [[".seek.leap", { direction: -1, ... }]], otherwise: [[".selections.splitLines", { ... }]] }]` |

selections.splitLines.orLeap.backward:
  title:
    en: Leap or select backward

  commands: |-
    [".ifEmpty", { then: [[".seek.leap", { direction: -1, $exclude: [] }]], otherwise: [[".selections.splitLines", { $exclude: [] }]] }]

  keys:
    qwerty: |-
      `a-s` (helix: normal)
      `a-s` (helix: visual)

selections.toggleIndices:
  title:
    en: Toggle selection indices

  keys:
    qwerty: |-
      `enter` (helix: normal)
      `enter` (helix: visual)

  doc:
    en: |
      Toggle selection indices.


      #### Variants

      | Title                  | Identifier    | Command                                                  |
      | ---------------------- | ------------- | -------------------------------------------------------- |
      | Show selection indices | `showIndices` | `[".selections.toggleIndices", { display: true , ... }]` |
      | Hide selection indices | `hideIndices` | `[".selections.toggleIndices", { display: false, ... }]` |

selections.trimLines:
  title:
    en: Trim lines

  keys:
    qwerty: |-
      `a-x` (kakoune: normal)

  doc:
    en: |+
      Trim lines.

      Trim selections to only contain full lines (from start to line break).

selections.trimWhitespace:
  title:
    en: Trim whitespace

  keys:
    qwerty: |-
      `_` (helix: normal)
      `_` (helix: visual)

  doc:
    en: |+
      Trim whitespace.

      Trim whitespace at beginning and end of selections.

selectRegister:
  title:
    en: Select register for next command

  keys:
    qwerty: |-
      `"` (helix: normal)
      `"` (helix: visual)

  doc:
    en: |+
      Select register for next command.

      When selecting a register, the next key press is used to determine what
      register is selected. If this key is a `space` character, then a new key
      press is awaited again and the returned register will be specific to the
      current document.

updateCount:
  title:
    en: Update Dance count

  doc:
    en: |+
      Update Dance count.

      Update the current counter used to repeat the next command.

      #### Additional keybindings

      | Title                          | Keybinding                                                                                     | Command                              |
      | ------------------------------ | ---------------------------------------------------------------------------------------------- | ------------------------------------ |
      | Add the digit 0 to the counter | `0` (helix: normal), `NumPad0` (helix: normal), `0` (helix: visual), `NumPad0` (helix: visual) | `[".updateCount", { addDigits: 0 }]` |
      | Add the digit 1 to the counter | `1` (helix: normal), `NumPad1` (helix: normal), `1` (helix: visual), `NumPad1` (helix: visual) | `[".updateCount", { addDigits: 1 }]` |
      | Add the digit 2 to the counter | `2` (helix: normal), `NumPad2` (helix: normal), `2` (helix: visual), `NumPad2` (helix: visual) | `[".updateCount", { addDigits: 2 }]` |
      | Add the digit 3 to the counter | `3` (helix: normal), `NumPad3` (helix: normal), `3` (helix: visual), `NumPad3` (helix: visual) | `[".updateCount", { addDigits: 3 }]` |
      | Add the digit 4 to the counter | `4` (helix: normal), `NumPad4` (helix: normal), `4` (helix: visual), `NumPad4` (helix: visual) | `[".updateCount", { addDigits: 4 }]` |
      | Add the digit 5 to the counter | `5` (helix: normal), `NumPad5` (helix: normal), `5` (helix: visual), `NumPad5` (helix: visual) | `[".updateCount", { addDigits: 5 }]` |
      | Add the digit 6 to the counter | `6` (helix: normal), `NumPad6` (helix: normal), `6` (helix: visual), `NumPad6` (helix: visual) | `[".updateCount", { addDigits: 6 }]` |
      | Add the digit 7 to the counter | `7` (helix: normal), `NumPad7` (helix: normal), `7` (helix: visual), `NumPad7` (helix: visual) | `[".updateCount", { addDigits: 7 }]` |
      | Add the digit 8 to the counter | `8` (helix: normal), `NumPad8` (helix: normal), `8` (helix: visual), `NumPad8` (helix: visual) | `[".updateCount", { addDigits: 8 }]` |
      | Add the digit 9 to the counter | `9` (helix: normal), `NumPad9` (helix: normal), `9` (helix: visual), `NumPad9` (helix: visual) | `[".updateCount", { addDigits: 9 }]` |

updateRegister:
  title:
    en: Update the contents of a register

  doc:
    en: |+
      Update the contents of a register.

view.line:
  title:
    en: Reveals a position based on the main cursor

  doc:
    en: |
      Reveals a position based on the main cursor.

window.windowMenu:
  title:
    en: Show window menu

  commands: |-
    [".openMenu", { menu: "window", $exclude: [] }]

  keys:
    qwerty: |-
      `c-w` (helix: normal)
      `c-w` (helix: visual)

anonymous:

  - commands: |-
      [".changeInput", { action: "next" }]

    keys:
      qwerty: |-
        `down` (core: prompt)

  - commands: |-
      [".changeInput", { action: "previous" }]

    keys:
      qwerty: |-
        `up` (core: prompt)

  - title:
      en: Show match menu

    commands: |-
      [".openMenu", { menu: "match" }]

    keys:
      qwerty: |-
        `m` (normal)

  - title:
      en: Show match menu

    commands: |-
      [".openMenu", { menu: "match" }]

    keys:
      qwerty: |-
        `m` (helix: visual)

  - title:
      en: Show space menu

    commands: |-
      [".openMenu", { menu: "space", $exclude: [] }]

    keys:
      qwerty: |-
        `space` (helix: normal)
        `space` (helix: visual)

  - title:
      en: Show view menu

    commands: |-
      [".openMenu", { menu: "view", $exclude: [] }]

    keys:
      qwerty: |-
        `z` (helix: normal)
        `z` (helix: visual)

  - title:
      en: Show view menu (locked)

    commands: |-
      [".openMenu", { menu: "view", locked: true, $exclude: [] }]

    keys:
      qwerty: |-
        `s-z` (helix: normal)
        `s-z` (helix: visual)

  - commands: |-
      [".select.vertically", { direction: -1, by: "halfPage", shift: "extend" }]

    keys:
      qwerty: |-
        `c-u` (helix: visual)

  - commands: |-
      [".select.vertically", { direction: -1, by: "halfPage", shift: "jump" }]

    keys:
      qwerty: |-
        `c-u` (helix: normal)
        `c-u` (helix: insert)

  - commands: |-
      [".select.vertically", { direction: -1, by: "page" , shift: "extend" }]

    keys:
      qwerty: |-
        `c-b` (helix: visual)

  - commands: |-
      [".select.vertically", { direction: -1, by: "page" , shift: "jump" }]

    keys:
      qwerty: |-
        `c-b` (helix: normal)
        `c-b` (helix: insert)

  - commands: |-
      [".select.vertically", { direction: 1, by: "halfPage", shift: "extend" }]

    keys:
      qwerty: |-
        `c-d` (helix: visual)

  - commands: |-
      [".select.vertically", { direction: 1, by: "halfPage", shift: "jump" }]

    keys:
      qwerty: |-
        `c-d` (helix: normal)
        `c-d` (helix: insert)

  - commands: |-
      [".select.vertically", { direction: 1, by: "page" , shift: "extend" }]

    keys:
      qwerty: |-
        `c-f` (helix: visual)

  - commands: |-
      [".select.vertically", { direction: 1, by: "page" , shift: "jump" }]

    keys:
      qwerty: |-
        `c-f` (helix: normal)
        `c-f` (helix: insert)

  - commands: |-
      [".selections.restore.withCurrent", { reverse: true, $exclude: [] }]

    keys:
      qwerty: |-
        `s-a-z` (kakoune: normal)

  - title:
      en: Add the digit 0 to the counter

    commands: |-
      [".updateCount", { addDigits: 0 }]

    keys:
      azerty: |-
        `s-0` (core: normal)
        `NumPad0` (core: normal)
      qwerty: |-
        `0` (helix: normal)
        `NumPad0` (helix: normal)
        `0` (helix: visual)
        `NumPad0` (helix: visual)

  - title:
      en: Add the digit 1 to the counter

    commands: |-
      [".updateCount", { addDigits: 1 }]

    keys:
      azerty: |-
        `s-1` (core: normal)
        `NumPad1` (core: normal)
      qwerty: |-
        `1` (helix: normal)
        `NumPad1` (helix: normal)
        `1` (helix: visual)
        `NumPad1` (helix: visual)

  - title:
      en: Add the digit 2 to the counter

    commands: |-
      [".updateCount", { addDigits: 2 }]

    keys:
      azerty: |-
        `s-2` (core: normal)
        `NumPad2` (core: normal)
      qwerty: |-
        `2` (helix: normal)
        `NumPad2` (helix: normal)
        `2` (helix: visual)
        `NumPad2` (helix: visual)

  - title:
      en: Add the digit 3 to the counter

    commands: |-
      [".updateCount", { addDigits: 3 }]

    keys:
      azerty: |-
        `s-3` (core: normal)
        `NumPad3` (core: normal)
      qwerty: |-
        `3` (helix: normal)
        `NumPad3` (helix: normal)
        `3` (helix: visual)
        `NumPad3` (helix: visual)

  - title:
      en: Add the digit 4 to the counter

    commands: |-
      [".updateCount", { addDigits: 4 }]

    keys:
      azerty: |-
        `s-4` (core: normal)
        `NumPad4` (core: normal)
      qwerty: |-
        `4` (helix: normal)
        `NumPad4` (helix: normal)
        `4` (helix: visual)
        `NumPad4` (helix: visual)

  - title:
      en: Add the digit 5 to the counter

    commands: |-
      [".updateCount", { addDigits: 5 }]

    keys:
      azerty: |-
        `s-5` (core: normal)
        `NumPad5` (core: normal)
      qwerty: |-
        `5` (helix: normal)
        `NumPad5` (helix: normal)
        `5` (helix: visual)
        `NumPad5` (helix: visual)

  - title:
      en: Add the digit 6 to the counter

    commands: |-
      [".updateCount", { addDigits: 6 }]

    keys:
      azerty: |-
        `s-6` (core: normal)
        `NumPad6` (core: normal)
      qwerty: |-
        `6` (helix: normal)
        `NumPad6` (helix: normal)
        `6` (helix: visual)
        `NumPad6` (helix: visual)

  - title:
      en: Add the digit 7 to the counter

    commands: |-
      [".updateCount", { addDigits: 7 }]

    keys:
      azerty: |-
        `s-7` (core: normal)
        `NumPad7` (core: normal)
      qwerty: |-
        `7` (helix: normal)
        `NumPad7` (helix: normal)
        `7` (helix: visual)
        `NumPad7` (helix: visual)

  - title:
      en: Add the digit 8 to the counter

    commands: |-
      [".updateCount", { addDigits: 8 }]

    keys:
      azerty: |-
        `s-8` (core: normal)
        `NumPad8` (core: normal)
      qwerty: |-
        `8` (helix: normal)
        `NumPad8` (helix: normal)
        `8` (helix: visual)
        `NumPad8` (helix: visual)

  - title:
      en: Add the digit 9 to the counter

    commands: |-
      [".updateCount", { addDigits: 9 }]

    keys:
      azerty: |-
        `s-9` (core: normal)
        `NumPad9` (core: normal)
      qwerty: |-
        `9` (helix: normal)
        `NumPad9` (helix: normal)
        `9` (helix: visual)
        `NumPad9` (helix: visual)

  - commands: |-
      ["editor.action.commentLine", { $exclude: [] }]

    keys:
      qwerty: |-
        `c-c` (helix: normal)
        `c-c` (helix: visual)

  - commands: |-
      ["workbench.action.showCommands", { $exclude: [] }]

    keys:
      qwerty: |-
        `s-;` (helix: normal)
        `s-;` (helix: visual)<|MERGE_RESOLUTION|>--- conflicted
+++ resolved
@@ -212,7 +212,6 @@
 
       #### Additional commands
 
-<<<<<<< HEAD
       | Title                              | Identifier               | Keybinding                                                          | Commands                                                                                                                       |
       | ---------------------------------- | ------------------------ | ------------------------------------------------------------------- | ------------------------------------------------------------------------------------------------------------------------------ |
       | Pick register and replace          | `selectRegister-insert`  | `c-r` (helix: normal), `c-r` (helix: visual)                        | `[".selectRegister", { +register }], [".edit.insert", { ... }]`                                                                |
@@ -229,24 +228,6 @@
       | Copy and delete                    | `yank-delete`            | `d` (helix: normal)    , `d` (helix: visual)                        | `[".selections.saveText", { +register }],                                            [".edit.insert", { register: "_", ... }]` |
       | Copy, delete and switch to Insert  | `yank-delete-insert`     | `c` (helix: normal)    , `c` (helix: visual)                        | `[".selections.saveText", { +register }], [".modes.set", { mode: "insert", +mode }], [".edit.insert", { register: "_", ... }]` |
       | Copy and replace                   | `yank-replace`           | `s-r` (helix: normal)  , `s-r` (helix: visual)                      | `[".selections.saveText", { register: "tmp" }], [".edit.insert"], [".updateRegister", { copyFrom: "tmp", ... }]`               |
-=======
-      | Title                              | Identifier               | Keybinding                                       | Commands                                                                                                                       |
-      | ---------------------------------- | ------------------------ | ------------------------------------------------ | ------------------------------------------------------------------------------------------------------------------------------ |
-      | Pick register and replace          | `selectRegister-insert`  | `c-r` (kakoune: normal), `c-r` (kakoune: insert) | `[".selectRegister", { +register }], [".edit.insert", { ... }]`                                                                |
-      | Paste before                       | `paste.before`           |                                                  | `[".edit.insert", { handleNewLine: true, where: "start", ... }]`                                                               |
-      | Paste after                        | `paste.after`            |                                                  | `[".edit.insert", { handleNewLine: true, where: "end"  , ... }]`                                                               |
-      | Paste before and select            | `paste.before.select`    | `s-p` (kakoune: normal)                          | `[".edit.insert", { handleNewLine: true, where: "start", shift: "select", ... }]`                                              |
-      | Paste after and select             | `paste.after.select`     | `p` (kakoune: normal)                            | `[".edit.insert", { handleNewLine: true, where: "end"  , shift: "select", ... }]`                                              |
-      | Paste all before                   | `pasteAll.before`        |                                                  | `[".edit.insert", { handleNewLine: true, where: "start", all: true, ... }]`                                                    |
-      | Paste all after                    | `pasteAll.after`         |                                                  | `[".edit.insert", { handleNewLine: true, where: "end"  , all: true, ... }]`                                                    |
-      | Paste all before and select        | `pasteAll.before.select` | `s-a-p` (kakoune: normal)                        | `[".edit.insert", { handleNewLine: true, where: "start", all: true, shift: "select", ... }]`                                   |
-      | Paste all after and select         | `pasteAll.after.select`  | `a-p` (kakoune: normal)                          | `[".edit.insert", { handleNewLine: true, where: "end"  , all: true, shift: "select", ... }]`                                   |
-      | Delete                             | `delete`                 | `a-d` (kakoune: normal)                          | `[".edit.insert", { register: "_", ... }]`                                                                                     |
-      | Delete and switch to Insert        | `delete-insert`          | `a-c` (kakoune: normal)                          | `[".modes.set", { mode: "insert", +mode }], [".edit.insert", { register: "_", ... }]`                                          |
-      | Copy and delete                    | `yank-delete`            | `d` (kakoune: normal), `d` (helix: select)       | `[".selections.saveText", { +register }],                                            [".edit.insert", { register: "_", ... }]` |
-      | Copy, delete and switch to Insert  | `yank-delete-insert`     | `c` (kakoune: normal), `c` (helix: select)       | `[".selections.saveText", { +register }], [".modes.set", { mode: "insert", +mode }], [".edit.insert", { register: "_", ... }]` |
-      | Copy and replace                   | `yank-replace`           | `s-r` (kakoune: normal)                          | `[".selections.saveText", { register: "tmp" }], [".edit.insert"], [".updateRegister", { copyFrom: "tmp", ... }]`               |
->>>>>>> e15330af
 
 edit.join:
   title:
@@ -453,12 +434,7 @@
 
   keys:
     qwerty: |-
-<<<<<<< HEAD
       `d` (helix: normal)    , `d` (helix: visual)
-=======
-      `d` (kakoune: normal)
-      `d` (helix: select)
->>>>>>> e15330af
 
 edit.yank-delete-insert:
   title:
@@ -469,12 +445,7 @@
 
   keys:
     qwerty: |-
-<<<<<<< HEAD
       `c` (helix: normal)    , `c` (helix: visual)
-=======
-      `c` (kakoune: normal)
-      `c` (helix: select)
->>>>>>> e15330af
 
 edit.yank-replace:
   title:
@@ -530,13 +501,8 @@
 
   keys:
     qwerty: |-
-<<<<<<< HEAD
       `s-u` (helix: normal)
       `s-u` (helix: visual)
-=======
-      `s-u` (kakoune: normal)
-      `s-u` (helix: select)
->>>>>>> e15330af
 
   doc:
     en: |+
@@ -607,13 +573,8 @@
 
   keys:
     qwerty: |-
-<<<<<<< HEAD
       `u` (helix: normal)
       `u` (helix: visual)
-=======
-      `u` (kakoune: normal)
-      `u` (helix: select)
->>>>>>> e15330af
 
   doc:
     en: |+
@@ -740,19 +701,11 @@
 
       #### Variants
 
-<<<<<<< HEAD
       | Title              | Identifier   | Keybinding                                                                | Command                                                     |
       | ------------------ | ------------ | ------------------------------------------------------------------------- | ----------------------------------------------------------- |
       | Set mode to Normal | `set.normal` | `escape` (helix: insert) , `escape` (helix: visual) , `v` (helix: visual) | `[".modes.set", { mode: "normal" }], ["hideSuggestWidget"]` |
       | Set mode to Insert | `set.insert` |                                                                           | `[".modes.set", { mode: "insert" }]`                        |
       | Set mode to Visual | `set.visual` | `v` (helix: normal)                                                       | `[".modes.set", { mode: "visual" }]`                        |
-=======
-      | Title              | Identifier   | Keybinding                                           | Command                                                     |
-      | ------------------ | ------------ | ---------------------------------------------------- | ----------------------------------------------------------- |
-      | Set mode to Normal | `set.normal` | `escape` (kakoune: insert), `escape` (helix: select) | `[".modes.set", { mode: "normal" }], ["hideSuggestWidget"]` |
-      | Set mode to Insert | `set.insert` |                                                      | `[".modes.set", { mode: "insert" }]`                        |
-      | Set mode to Select | `set.select` |                                                      | `[".modes.set", { mode: "select" }]`                        |
->>>>>>> e15330af
 
       Other variants are provided to switch to insert mode:
 
@@ -782,22 +735,7 @@
 
   keys:
     qwerty: |-
-<<<<<<< HEAD
       `escape` (helix: insert) , `escape` (helix: visual) , `v` (helix: visual)
-=======
-      `escape` (kakoune: insert)
-      `escape` (helix: select)
-
-modes.set.select:
-  title:
-    en: Set mode to Select
-
-  commands: |-
-    [".modes.set", { mode: "select" }]
-
-  keys:
-    qwerty: ""
->>>>>>> e15330af
 
 modes.set.temporarily:
   title:
@@ -1116,7 +1054,6 @@
 
       #### Variants
 
-<<<<<<< HEAD
       | Title                                    | Identifier                 | Keybinding              | Command                                                             |
       | ---------------------------------------- | -------------------------- | ----------------------- | ------------------------------------------------------------------- |
       | Select to character (excluded, backward) | `backward`                 | `s-t` (helix: normal)   | `[".seek", {                                 direction: -1, ... }]` |
@@ -1126,17 +1063,6 @@
       | Extend to character (excluded, backward) | `extend.backward`          | `s-t` (helix: visual)   | `[".seek", {                shift: "extend", direction: -1, ... }]` |
       | Extend to character (included)           | `included.extend`          | `f` (helix: visual)     | `[".seek", { include: true, shift: "extend"               , ... }]` |
       | Extend to character (included, backward) | `included.extend.backward` | `s-f` (helix: visual)   | `[".seek", { include: true, shift: "extend", direction: -1, ... }]` |
-=======
-      | Title                                    | Identifier                 | Keybinding                                       | Command                                                             |
-      | ---------------------------------------- | -------------------------- | ------------------------------------------------ | ------------------------------------------------------------------- |
-      | Extend to character (excluded)           | `extend`                   | `s-t` (kakoune: normal), `t` (helix: select)     | `[".seek", {                shift: "extend"               , ... }]` |
-      | Select to character (excluded, backward) | `backward`                 | `a-t` (kakoune: normal)                          | `[".seek", {                                 direction: -1, ... }]` |
-      | Extend to character (excluded, backward) | `extend.backward`          | `s-a-t` (kakoune: normal), `s-t` (helix: select) | `[".seek", {                shift: "extend", direction: -1, ... }]` |
-      | Select to character (included)           | `included`                 | `f` (kakoune: normal)                            | `[".seek", { include: true                                , ... }]` |
-      | Extend to character (included)           | `included.extend`          | `s-f` (kakoune: normal), `f` (helix: select)     | `[".seek", { include: true, shift: "extend"               , ... }]` |
-      | Select to character (included, backward) | `included.backward`        | `a-f` (kakoune: normal)                          | `[".seek", { include: true,                  direction: -1, ... }]` |
-      | Extend to character (included, backward) | `included.extend.backward` | `s-a-f` (kakoune: normal), `s-f` (helix: select) | `[".seek", { include: true, shift: "extend", direction: -1, ... }]` |
->>>>>>> e15330af
 
 seek.askObject:
   title:
@@ -1312,12 +1238,7 @@
 
   keys:
     qwerty: |-
-<<<<<<< HEAD
       `t` (helix: visual)
-=======
-      `s-t` (kakoune: normal)
-      `t` (helix: select)
->>>>>>> e15330af
 
 seek.extend.backward:
   title:
@@ -1328,12 +1249,7 @@
 
   keys:
     qwerty: |-
-<<<<<<< HEAD
       `s-t` (helix: visual)
-=======
-      `s-a-t` (kakoune: normal)
-      `s-t` (helix: select)
->>>>>>> e15330af
 
 seek.included:
   title:
@@ -1366,12 +1282,7 @@
 
   keys:
     qwerty: |-
-<<<<<<< HEAD
       `f` (helix: visual)
-=======
-      `s-f` (kakoune: normal)
-      `f` (helix: select)
->>>>>>> e15330af
 
 seek.included.extend.backward:
   title:
@@ -1382,12 +1293,7 @@
 
   keys:
     qwerty: |-
-<<<<<<< HEAD
       `s-f` (helix: visual)
-=======
-      `s-a-f` (kakoune: normal)
-      `s-f` (helix: select)
->>>>>>> e15330af
 
 seek.leap:
   title:
@@ -1541,7 +1447,6 @@
 
       #### Variants
 
-<<<<<<< HEAD
       | Title                                        | Identifier                | Keybinding              | Command                                                                              |
       | -------------------------------------------- | ------------------------- | ----------------------- | ------------------------------------------------------------------------------------ |
       | Select to next WORD start                    | `word.ws`                 | `s-w` (helix: normal)   | `[".seek.word", {                  ws: true                                , ... }]` |
@@ -1555,21 +1460,6 @@
       | Extend to previous WORD start                | `word.ws.backward.extend` | `s-b` (helix: visual)   | `[".seek.word", {                  ws: true, shift: "extend", direction: -1, ... }]` |
       | Extend to next word end                      | `wordEnd.extend`          | `e` (helix: visual)     | `[".seek.word", { stopAtEnd: true,           shift: "extend"               , ... }]` |
       | Extend to next WORD end                      | `wordEnd.ws.extend`       | `s-e` (helix: visual)   | `[".seek.word", { stopAtEnd: true, ws: true, shift: "extend"               , ... }]` |
-=======
-      | Title                                        | Identifier                | Keybinding                                       | Command                                                                               |
-      | -------------------------------------------- | ------------------------- | ------------------------------------------------ | ------------------------------------------------------------------------------------- |
-      | Extend to next word start                    | `word.extend`             | `s-w` (kakoune: normal), `w` (helix: select)     | `[".seek.word", {                             shift: "extend"               , ... }]` |
-      | Select to previous word start                | `word.backward`           | `b` (kakoune: normal)                            | `[".seek.word", {                                              direction: -1, ... }]` |
-      | Extend to previous word start                | `word.extend.backward`    | `s-b` (kakoune: normal), `b` (helix: select)     | `[".seek.word", {                             shift: "extend", direction: -1, ... }]` |
-      | Select to next non-whitespace word start     | `word.ws`                 | `a-w` (kakoune: normal)                          | `[".seek.word", {                   ws: true                                , ... }]` |
-      | Extend to next non-whitespace word start     | `word.ws.extend`          | `s-a-w` (kakoune: normal), `s-w` (helix: select) | `[".seek.word", {                   ws: true, shift: "extend"               , ... }]` |
-      | Select to previous non-whitespace word start | `word.ws.backward`        | `a-b` (kakoune: normal)                          | `[".seek.word", {                   ws: true,                  direction: -1, ... }]` |
-      | Extend to previous non-whitespace word start | `word.ws.extend.backward` | `s-a-b` (kakoune: normal), `s-b` (helix: select) | `[".seek.word", {                   ws: true, shift: "extend", direction: -1, ... }]` |
-      | Select to next word end                      | `wordEnd`                 | `e` (kakoune: normal)                            | `[".seek.word", { stopAtEnd: true                                           , ... }]` |
-      | Extend to next word end                      | `wordEnd.extend`          | `s-e` (kakoune: normal), `e` (helix: select)     | `[".seek.word", { stopAtEnd: true ,           shift: "extend"               , ... }]` |
-      | Select to next non-whitespace word end       | `wordEnd.ws`              | `a-e` (kakoune: normal)                          | `[".seek.word", { stopAtEnd: true , ws: true                                , ... }]` |
-      | Extend to next non-whitespace word end       | `wordEnd.ws.extend`       | `s-a-e` (kakoune: normal), `s-e` (helix: select) | `[".seek.word", { stopAtEnd: true , ws: true, shift: "extend"               , ... }]` |
->>>>>>> e15330af
 
 seek.word.backward:
   title:
@@ -1591,12 +1481,7 @@
 
   keys:
     qwerty: |-
-<<<<<<< HEAD
       `b` (helix: visual)
-=======
-      `s-w` (kakoune: normal)
-      `w` (helix: select)
->>>>>>> e15330af
 
 seek.word.extend:
   title:
@@ -1607,12 +1492,7 @@
 
   keys:
     qwerty: |-
-<<<<<<< HEAD
       `w` (helix: visual)
-=======
-      `s-b` (kakoune: normal)
-      `b` (helix: select)
->>>>>>> e15330af
 
 seek.word.ws:
   title:
@@ -1645,12 +1525,7 @@
 
   keys:
     qwerty: |-
-<<<<<<< HEAD
       `s-b` (helix: visual)
-=======
-      `s-a-w` (kakoune: normal)
-      `s-w` (helix: select)
->>>>>>> e15330af
 
 seek.word.ws.extend:
   title:
@@ -1661,12 +1536,7 @@
 
   keys:
     qwerty: |-
-<<<<<<< HEAD
       `s-w` (helix: visual)
-=======
-      `s-a-b` (kakoune: normal)
-      `s-b` (helix: select)
->>>>>>> e15330af
 
 seek.wordEnd:
   title:
@@ -1688,12 +1558,7 @@
 
   keys:
     qwerty: |-
-<<<<<<< HEAD
       `e` (helix: visual)
-=======
-      `s-e` (kakoune: normal)
-      `e` (helix: select)
->>>>>>> e15330af
 
 seek.wordEnd.ws:
   title:
@@ -1715,12 +1580,7 @@
 
   keys:
     qwerty: |-
-<<<<<<< HEAD
       `s-e` (helix: visual)
-=======
-      `s-a-e` (kakoune: normal)
-      `s-e` (helix: select)
->>>>>>> e15330af
 
 select.buffer:
   title:
@@ -1764,14 +1624,7 @@
 
   keys:
     qwerty: |-
-<<<<<<< HEAD
       `s-down` (helix: normal) , `j` (helix: visual) , `down` (helix: visual)
-=======
-      `s-j` (kakoune: normal)
-      `s-down` (kakoune: normal)
-      `j` (helix: select)
-      `down` (helix: select)
->>>>>>> e15330af
 
 select.down.jump:
   title:
@@ -1846,21 +1699,12 @@
 
       #### Variants
 
-<<<<<<< HEAD
       | Title        | Identifier     | Keybinding                                                               | Command                                                             |
       | ------------ | -------------- | ------------------------------------------------------------------------ | ------------------------------------------------------------------- |
       | Jump right   | `right.jump`   | `l` (helix: normal) , `right` (helix: normal)                            | `[".select.horizontally", { direction:  1, shift: "jump"  , ... }]` |
       | Extend right | `right.extend` | `s-right` (helix: normal), `l` (helix: visual) , `right` (helix: visual) | `[".select.horizontally", { direction:  1, shift: "extend", ... }]` |
       | Jump left    | `left.jump`    | `h` (helix: normal) , `left` (helix: normal)                             | `[".select.horizontally", { direction: -1, shift: "jump"  , ... }]` |
       | Extend left  | `left.extend`  | `s-left` (helix: normal) , `h` (helix: visual) , `left` (helix: visual)  | `[".select.horizontally", { direction: -1, shift: "extend", ... }]` |
-=======
-      | Title        | Identifier     | Keybinding                                                                                         | Command                                                             |
-      | ------------ | -------------- | -------------------------------------------------------------------------------------------------- | ------------------------------------------------------------------- |
-      | Jump right   | `right.jump`   | `l` (kakoune: normal)  , `right` (kakoune: normal)                                                 | `[".select.horizontally", { direction:  1, shift: "jump"  , ... }]` |
-      | Extend right | `right.extend` | `s-l` (kakoune: normal), `s-right` (kakoune: normal), `l` (helix: select), `right` (helix: select) | `[".select.horizontally", { direction:  1, shift: "extend", ... }]` |
-      | Jump left    | `left.jump`    | `h` (kakoune: normal)  , `left` (kakoune: normal)                                                  | `[".select.horizontally", { direction: -1, shift: "jump"  , ... }]` |
-      | Extend left  | `left.extend`  | `s-h` (kakoune: normal), `s-left` (kakoune: normal), `h` (helix: select), `left` (helix: select)   | `[".select.horizontally", { direction: -1, shift: "extend", ... }]` |
->>>>>>> e15330af
 
 select.lastLine:
   title:
@@ -1929,14 +1773,7 @@
 
   keys:
     qwerty: |-
-<<<<<<< HEAD
       `s-left` (helix: normal) , `h` (helix: visual) , `left` (helix: visual)
-=======
-      `s-h` (kakoune: normal)
-      `s-left` (kakoune: normal)
-      `h` (helix: select)
-      `left` (helix: select)
->>>>>>> e15330af
 
 select.left.jump:
   title:
@@ -2126,15 +1963,8 @@
 
   keys:
     qwerty: |-
-<<<<<<< HEAD
       `s-right` (helix: normal)
       `l` (helix: visual) , `right` (helix: visual)
-=======
-      `s-l` (kakoune: normal)
-      `s-right` (kakoune: normal)
-      `l` (helix: select)
-      `right` (helix: select)
->>>>>>> e15330af
 
 select.right.jump:
   title:
@@ -2160,17 +1990,10 @@
 
       #### Variants
 
-<<<<<<< HEAD
       | Title     | Identifier  | Keybinding                                 | Command                                    |
       | --------- | ----------- | ------------------------------------------ | ------------------------------------------ |
       | Go to     | `to.jump`   | `g` (helix: normal)                        | `[".select.to", { shift: "jump"  , ... }]` |
       | Extend to | `to.extend` | `s-g` (helix: normal), `g` (helix: visual) | `[".select.to", { shift: "extend", ... }]` |
-=======
-      | Title     | Identifier  | Keybinding                                   | Command                                    |
-      | --------- | ----------- | -------------------------------------------- | ------------------------------------------ |
-      | Go to     | `to.jump`   | `g` (kakoune: normal)                        | `[".select.to", { shift: "jump"  , ... }]` |
-      | Extend to | `to.extend` | `s-g` (kakoune: normal), `g` (helix: select) | `[".select.to", { shift: "extend", ... }]` |
->>>>>>> e15330af
 
 select.to.extend:
   title:
@@ -2181,13 +2004,8 @@
 
   keys:
     qwerty: |-
-<<<<<<< HEAD
       `s-g` (helix: normal)
       `g` (helix: visual)
-=======
-      `s-g` (kakoune: normal)
-      `g` (helix: select)
->>>>>>> e15330af
 
 select.to.jump:
   title:
@@ -2209,13 +2027,7 @@
 
   keys:
     qwerty: |-
-<<<<<<< HEAD
       `s-up` (helix: normal)  , `k` (helix: visual) , `up` (helix: visual)
-=======
-      `s-k` (kakoune: normal)
-      `s-up` (kakoune: normal)  , `k` (helix: select)
-      `up` (helix: select)
->>>>>>> e15330af
 
 select.up.jump:
   title:
@@ -2241,21 +2053,12 @@
 
       #### Variants
 
-<<<<<<< HEAD
       | Title       | Identifier    | Keybinding                                                                                     | Command                                                           |
       | ----------- | ------------- | ---------------------------------------------------------------------------------------------- | ----------------------------------------------------------------- |
       | Jump down   | `down.jump`   | `j` (helix: normal)  , `down` (helix: normal)                                                  | `[".select.vertically", { direction:  1, shift: "jump"  , ... }]` |
       | Extend down | `down.extend` | `s-down` (helix: normal) , `j` (helix: visual) , `down` (helix: visual) | `[".select.vertically", { direction:  1, shift: "extend", ... }]` |
       | Jump up     | `up.jump`     | `k` (helix: normal)  , `up` (helix: normal)                                                    | `[".select.vertically", { direction: -1, shift: "jump"  , ... }]` |
       | Extend up   | `up.extend`   | `s-up` (helix: normal)  , `k` (helix: visual) , `up` (helix: visual)    | `[".select.vertically", { direction: -1, shift: "extend", ... }]` |
-=======
-      | Title       | Identifier    | Keybinding                                                                | Command                                                           |
-      | ----------- | ------------- | ------------------------------------------------------------------------------------------------- | ----------------------------------------------------------------- |
-      | Jump down   | `down.jump`   | `j` (kakoune: normal)  , `down` (kakoune: normal)                                                 | `[".select.vertically", { direction:  1, shift: "jump"  , ... }]` |
-      | Extend down | `down.extend` | `s-j` (kakoune: normal), `s-down` (kakoune: normal), `j` (helix: select), `down` (helix: select)  | `[".select.vertically", { direction:  1, shift: "extend", ... }]` |
-      | Jump up     | `up.jump`     | `k` (kakoune: normal)  , `up` (kakoune: normal)                                                   | `[".select.vertically", { direction: -1, shift: "jump"  , ... }]` |
-      | Extend up   | `up.extend`   | `s-k` (kakoune: normal), `s-up` (kakoune: normal)  , `k` (helix: select), `up` (helix: select)    | `[".select.vertically", { direction: -1, shift: "extend", ... }]` |
->>>>>>> e15330af
 
       The following keybindings are also defined:
 
