--- conflicted
+++ resolved
@@ -1,11 +1,6 @@
 {
-<<<<<<< HEAD
   "name": "dancehelix-local",
   "description": "Fork of Dance with helix keybindings (Unfinished)",
-=======
-  "name": "dance",
-  "description": "Kakoune-inspired key bindings, modes, menus and scripting.",
->>>>>>> 715542de
   "version": "0.5.13",
   "license": "ISC",
   "author": {
@@ -35,13 +30,8 @@
     "vscode:prepublish": "yarn run generate && yarn run compile && yarn run compile-web",
     "package": "vsce package --allow-star-activation",
     "publish": "vsce publish --allow-star-activation",
-<<<<<<< HEAD
-    "package:pre": "vsce package --allow-star-activation --pre-release --no-git-tag-version --no-update-package-json 0.5.13004",
-    "publish:pre": "vsce publish --allow-star-activation --pre-release --no-git-tag-version --no-update-package-json 0.5.13004"
-=======
     "package:pre": "vsce package --allow-star-activation --pre-release --no-git-tag-version --no-update-package-json 0.5.13001",
     "publish:pre": "vsce publish --allow-star-activation --pre-release --no-git-tag-version --no-update-package-json 0.5.13001"
->>>>>>> 715542de
   },
   "devDependencies": {
     "@types/glob": "^7.2.0",
