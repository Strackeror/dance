{
  "name": "dance",
  "description": "Kakoune-inspired key bindings, modes, menus and scripting.",
  "version": "0.5.16",
  "license": "ISC",
  "author": {
    "name": "Grégoire Geis",
    "email": "opensource@gregoirege.is"
  },
  "repository": {
    "type": "git",
    "url": "https://github.com/71/dance.git"
  },
  "main": "./out/extension.js",
  "browser": "./out/web-extension.js",
  "engines": {
    "vscode": "^1.63.0"
  },
  "scripts": {
    "check": "tsc -p ./ && eslint . && depcruise -v .dependency-cruiser.js src",
    "format": "eslint . --fix",
    "generate": "ts-node ./meta.ts",
    "generate:watch": "ts-node ./meta.ts --watch",
    "compile-base": "esbuild src/extension.ts --bundle --external:vscode --external:child_process --target=es2021 --format=cjs --keep-names",
    "compile": "yarn run compile-base --outfile=out/extension.js",
    "compile:watch": "yarn run compile --watch --sourcemap",
    "compile-web": "yarn run compile-base --outfile=out/web-extension.js --define:process.platform=\\\"web\\\" --define:process.env={}",
    "compile-web:watch": "yarn run compile-web --watch --sourcemap",
    "compile-tests": "globstar -- esbuild \"{src,test}/**/*.ts\" --target=es2021 --format=cjs --outdir=out --outbase=. --sourcemap",
    "compile-tests:watch": "yarn run compile-tests --watch",
    "test": "yarn run compile --sourcemap && yarn run compile-tests && node ./out/test/run.js",
    "vscode:prepublish": "yarn run generate && yarn run compile && yarn run compile-web",
    "package": "vsce package --allow-star-activation",
    "publish": "vsce publish --allow-star-activation",
<<<<<<< HEAD
    "package:pre": "vsce package --allow-star-activation --pre-release --no-git-tag-version --no-update-package-json 0.5.16001",
    "publish:pre": "vsce publish --allow-star-activation --pre-release --no-git-tag-version --no-update-package-json 0.5.16001",
    "package-helix": "cd extensions/helix && yarn run package",
    "publish-helix": "cd extensions/helix && yarn run publish",
=======
    "package:pre": "vsce package --allow-star-activation --pre-release --no-git-tag-version --no-update-package-json 0.5.15001",
    "publish:pre": "vsce publish --allow-star-activation --pre-release --no-git-tag-version --no-update-package-json 0.5.15001",
>>>>>>> 77882fdf
    "package-helix:pre": "cd extensions/helix && yarn run package:pre",
    "publish-helix:pre": "cd extensions/helix && yarn run publish:pre"
  },
  "devDependencies": {
    "@types/glob": "^7.2.0",
    "@types/mocha": "^9.1.1",
    "@types/node": "^17.0.33",
    "@types/vscode": "^1.63.0",
    "@typescript-eslint/eslint-plugin": "^5.23.0",
    "@typescript-eslint/parser": "^5.23.0",
    "@vscode/test-electron": "^2.4.1",
    "chokidar": "^3.5.3",
    "dependency-cruiser": "^11.7.0",
    "esbuild": "^0.18.4",
    "eslint": "^8.15.0",
    "glob": "^8.0.3",
    "globstar": "^1.0.0",
    "mocha": "^10.0.0",
    "source-map-support": "^0.5.21",
    "ts-loader": "^9.3.1",
    "ts-node": "^10.8.1",
    "typescript": "^4.8.4",
    "unexpected": "^13.0.0",
    "vsce": "^2.7.0",
    "web-tree-sitter": "^0.20.8",
    "yaml": "^2.1.1"
  },
  "displayName": "Dance",
  "publisher": "gregoire",
  "categories": [
    "Keymaps",
    "Other"
  ],
  "readme": "README.md",
  "icon": "assets/dance.png",
  "activationEvents": [
    "*"
  ],
  "extensionKind": [
    "ui",
    "workspace"
  ],
  "dance.disableArbitraryCodeExecution": false,
  "dance.disableArbitraryCommandExecution": false,
  "capabilities": {
    "untrustedWorkspaces": {
      "supported": "limited",
      "description": "Existing menu items and mode commands can only be updated if the current workspace is trusted in order to ensure untrusted workspaces do not execute malicious commands."
    },
    "virtualWorkspaces": true
  },
  "contributes": {
    "configuration": {
      "type": "object",
      "title": "Dance",
      "properties": {
        "dance.defaultMode": {
          "type": "string",
          "scope": "language-overridable",
          "default": "normal",
          "description": "Controls which mode is set by default when an editor is opened.",
          "pattern": "^[a-zA-Z]\\w*(\\/\\w+)?$",
          "patternErrorMessage": ""
        },
        "dance.modes": {
          "type": "object",
          "scope": "language-overridable",
          "additionalProperties": {
            "type": "object",
            "propertyNames": {
              "pattern": "^[a-zA-Z]\\w*(\\/\\w+)?$",
              "patternErrorMessage": ""
            },
            "properties": {
              "inheritFrom": {
                "type": [
                  "string",
                  "null"
                ],
                "description": "Controls how default configuration options are obtained for this mode. Specify a string to inherit from the mode with the given name, and null to inherit from the VS Code configuration.",
                "pattern": "^[a-zA-Z]\\w*(\\/\\w+)?$",
                "patternErrorMessage": ""
              },
              "cursorStyle": {
                "enum": [
                  "line",
                  "block",
                  "underline",
                  "line-thin",
                  "block-outline",
                  "underline-thin",
                  "inherit",
                  null
                ],
                "description": "Controls the cursor style."
              },
              "lineHighlight": {
                "type": [
                  "string",
                  "null"
                ],
                "markdownDescription": "Controls the line highlighting applied to active lines. Can be an hex color, a [theme color](https://code.visualstudio.com/api/references/theme-color) or null.",
                "deprecationMessage": "`lineHighlight` is deprecated. Use `dance.modes.*.backgroundColor` instead.",
                "markdownDeprecationMessage": "`lineHighlight` is deprecated. Use `#dance.modes#.*.backgroundColor` instead.",
                "pattern": "^(#[a-fA-F0-9]{3}|#[a-fA-F0-9]{6}|#[a-fA-F0-9]{8}|\\$([a-zA-Z]+(\\.[a-zA-Z]+)+))$",
                "patternErrorMessage": "Color should be an hex color or a '$' sign followed by a color identifier."
              },
              "lineNumbers": {
                "enum": [
                  "off",
                  "on",
                  "relative",
                  "inherit",
                  null
                ],
                "description": "Controls the display of line numbers.",
                "enumDescriptions": [
                  "No line numbers.",
                  "Absolute line numbers.",
                  "Relative line numbers.",
                  "Inherit from `editor.lineNumbers`."
                ]
              },
              "onEnterMode": {
                "type": "array",
                "items": {
                  "type": [
                    "array",
                    "object",
                    "string"
                  ],
                  "properties": {
                    "command": {
                      "type": "string"
                    },
                    "args": {}
                  },
                  "required": [
                    "command"
                  ]
                },
                "description": "Controls what commands should be executed upon entering this mode."
              },
              "onLeaveMode": {
                "type": "array",
                "items": {
                  "type": [
                    "array",
                    "object",
                    "string"
                  ],
                  "properties": {
                    "command": {
                      "type": "string"
                    },
                    "args": {}
                  },
                  "required": [
                    "command"
                  ]
                },
                "description": "Controls what commands should be executed upon leaving this mode."
              },
              "selectionBehavior": {
                "enum": [
                  "caret",
                  "character",
                  null
                ],
                "default": "caret",
                "description": "Controls how selections behave within VS Code.",
                "markdownEnumDescriptions": [
                  "Selections are anchored to carets, which is the native VS Code behavior; that is, they are positioned *between* characters and can therefore be empty.",
                  "Selections are anchored to characters, like Kakoune; that is, they are positioned *on* characters, and therefore cannot be empty. Additionally, one-character selections will behave as if they were non-directional, like Kakoune."
                ]
              },
              "decorations": {
                "type": [
                  "array",
                  "object",
                  "null"
                ],
                "properties": {
                  "applyTo": {
                    "enum": [
                      "all",
                      "main",
                      "secondary"
                    ],
                    "default": "all",
                    "description": "The selections to apply this style to.",
                    "enumDescriptions": [
                      "Apply to all selections.",
                      "Apply to main selection only.",
                      "Apply to all selections except main selection."
                    ]
                  },
                  "backgroundColor": {
                    "type": "string",
                    "pattern": "^(#[a-fA-F0-9]{3}|#[a-fA-F0-9]{6}|#[a-fA-F0-9]{8}|\\$([a-zA-Z]+(\\.[a-zA-Z]+)+))$",
                    "patternErrorMessage": "Color should be an hex color or a '$' sign followed by a color identifier."
                  },
                  "borderColor": {
                    "type": "string",
                    "pattern": "^(#[a-fA-F0-9]{3}|#[a-fA-F0-9]{6}|#[a-fA-F0-9]{8}|\\$([a-zA-Z]+(\\.[a-zA-Z]+)+))$",
                    "patternErrorMessage": "Color should be an hex color or a '$' sign followed by a color identifier."
                  },
                  "borderStyle": {
                    "type": "string"
                  },
                  "borderWidth": {
                    "type": "string"
                  },
                  "borderRadius": {
                    "type": "string"
                  },
                  "isWholeLine": {
                    "type": "boolean",
                    "default": false
                  },
                  "after": {
                    "type": "object"
                  },
                  "before": {
                    "type": "object"
                  }
                },
                "description": "The decorations to apply to selections.",
                "items": {
                  "type": "object",
                  "properties": {
                    "applyTo": {
                      "enum": [
                        "all",
                        "main",
                        "secondary"
                      ],
                      "default": "all",
                      "description": "The selections to apply this style to.",
                      "enumDescriptions": [
                        "Apply to all selections.",
                        "Apply to main selection only.",
                        "Apply to all selections except main selection."
                      ]
                    },
                    "backgroundColor": {
                      "type": "string",
                      "pattern": "^(#[a-fA-F0-9]{3}|#[a-fA-F0-9]{6}|#[a-fA-F0-9]{8}|\\$([a-zA-Z]+(\\.[a-zA-Z]+)+))$",
                      "patternErrorMessage": "Color should be an hex color or a '$' sign followed by a color identifier."
                    },
                    "borderColor": {
                      "type": "string",
                      "pattern": "^(#[a-fA-F0-9]{3}|#[a-fA-F0-9]{6}|#[a-fA-F0-9]{8}|\\$([a-zA-Z]+(\\.[a-zA-Z]+)+))$",
                      "patternErrorMessage": "Color should be an hex color or a '$' sign followed by a color identifier."
                    },
                    "borderStyle": {
                      "type": "string"
                    },
                    "borderWidth": {
                      "type": "string"
                    },
                    "borderRadius": {
                      "type": "string"
                    },
                    "isWholeLine": {
                      "type": "boolean",
                      "default": false
                    },
                    "after": {
                      "type": "object"
                    },
                    "before": {
                      "type": "object"
                    }
                  }
                }
              },
              "hiddenSelectionsIndicatorsDecoration": {
                "type": [
                  "object",
                  "null"
                ],
                "properties": {
                  "applyTo": {
                    "enum": [
                      "all",
                      "main",
                      "secondary"
                    ],
                    "default": "all",
                    "description": "The selections to apply this style to.",
                    "enumDescriptions": [
                      "Apply to all selections.",
                      "Apply to main selection only.",
                      "Apply to all selections except main selection."
                    ]
                  },
                  "backgroundColor": {
                    "type": "string",
                    "pattern": "^(#[a-fA-F0-9]{3}|#[a-fA-F0-9]{6}|#[a-fA-F0-9]{8}|\\$([a-zA-Z]+(\\.[a-zA-Z]+)+))$",
                    "patternErrorMessage": "Color should be an hex color or a '$' sign followed by a color identifier."
                  },
                  "borderColor": {
                    "type": "string",
                    "pattern": "^(#[a-fA-F0-9]{3}|#[a-fA-F0-9]{6}|#[a-fA-F0-9]{8}|\\$([a-zA-Z]+(\\.[a-zA-Z]+)+))$",
                    "patternErrorMessage": "Color should be an hex color or a '$' sign followed by a color identifier."
                  },
                  "borderStyle": {
                    "type": "string"
                  },
                  "borderWidth": {
                    "type": "string"
                  },
                  "borderRadius": {
                    "type": "string"
                  },
                  "isWholeLine": {
                    "type": "boolean",
                    "default": false
                  },
                  "after": {
                    "type": "object"
                  },
                  "before": {
                    "type": "object"
                  }
                },
                "description": "The decorations to apply to the hidden selections indicator, shown when some selections are below or above the lines currently shown in the editor. Specify an empty object {} to disable this indicator."
              }
            },
            "additionalProperties": false
          },
          "default": {
            "": {
              "hiddenSelectionsIndicatorsDecoration": {
                "after": {
                  "color": "$list.warningForeground"
                },
                "backgroundColor": "$inputValidation.warningBackground",
                "borderColor": "$inputValidation.warningBorder",
                "borderStyle": "solid",
                "borderWidth": "1px",
                "isWholeLine": true
              }
            },
            "input": {
              "cursorStyle": "underline-thin"
            },
            "insert": {
              "onLeaveMode": [
                [
                  ".selections.save",
                  {
                    "register": " insert"
                  }
                ]
              ]
            },
            "select": {},
            "normal": {
              "lineNumbers": "relative",
              "decorations": {
                "applyTo": "main",
                "backgroundColor": "$editor.hoverHighlightBackground",
                "isWholeLine": true
              },
              "onEnterMode": [
                [
                  ".selections.restore",
                  {
                    "register": " ^",
                    "try": true
                  }
                ]
              ],
              "onLeaveMode": [
                [
                  ".selections.save",
                  {
                    "register": " ^",
                    "style": {
                      "borderColor": "$editor.selectionBackground",
                      "borderStyle": "solid",
                      "borderWidth": "2px",
                      "borderRadius": "1px"
                    },
                    "until": [
                      [
                        "mode-did-change",
                        {
                          "include": "normal"
                        }
                      ],
                      [
                        "selections-did-change"
                      ]
                    ]
                  }
                ]
              ]
            }
          },
          "description": "Controls the different modes available in Dance."
        },
        "dance.menus": {
          "type": "object",
          "scope": "language-overridable",
          "description": "Controls the different menus available in Dance.",
          "additionalProperties": {
            "type": "object",
            "properties": {
              "title": {
                "type": "string"
              },
              "items": {
                "type": "object",
                "additionalProperties": {
                  "type": "object",
                  "properties": {
                    "text": {
                      "type": "string",
                      "description": "Text shown in the menu."
                    },
                    "command": {
                      "type": "string",
                      "description": "Command to execute on item selection."
                    },
                    "args": {
                      "type": "array",
                      "description": "Arguments to the command to execute."
                    }
                  },
                  "required": [
                    "command"
                  ]
                }
              }
            },
            "additionalProperties": false
          },
          "default": {
            "object": {
              "title": "Select object...",
              "items": {
                "b()": {
                  "command": "dance.seek.object",
                  "args": [
                    {
                      "input": "\\((?#inner)\\)"
                    }
                  ],
                  "text": "parenthesis block"
                },
                "B{}": {
                  "command": "dance.seek.object",
                  "args": [
                    {
                      "input": "\\{(?#inner)\\}"
                    }
                  ],
                  "text": "braces block"
                },
                "r[]": {
                  "command": "dance.seek.object",
                  "args": [
                    {
                      "input": "\\[(?#inner)\\]"
                    }
                  ],
                  "text": "brackets block"
                },
                "a<>": {
                  "command": "dance.seek.object",
                  "args": [
                    {
                      "input": "<(?#inner)>"
                    }
                  ],
                  "text": "angle block"
                },
                "Q\"": {
                  "command": "dance.seek.object",
                  "args": [
                    {
                      "input": "(?#noescape)\"(?#inner)(?#noescape)\""
                    }
                  ],
                  "text": "double quote string"
                },
                "q'": {
                  "command": "dance.seek.object",
                  "args": [
                    {
                      "input": "(?#noescape)'(?#inner)(?#noescape)'"
                    }
                  ],
                  "text": "single quote string"
                },
                "g`": {
                  "command": "dance.seek.object",
                  "args": [
                    {
                      "input": "(?#noescape)`(?#inner)(?#noescape)`"
                    }
                  ],
                  "text": "grave quote string"
                },
                "w": {
                  "command": "dance.seek.object",
                  "args": [
                    {
                      "input": "[\\p{L}_\\d]+(?<after>[^\\S\\n]+)"
                    }
                  ],
                  "text": "word"
                },
                "W": {
                  "command": "dance.seek.object",
                  "args": [
                    {
                      "input": "[\\S]+(?<after>[^\\S\\n]+)"
                    }
                  ],
                  "text": "WORD"
                },
                "s": {
                  "command": "dance.seek.object",
                  "args": [
                    {
                      "input": "(?#predefined=sentence)"
                    }
                  ],
                  "text": "sentence"
                },
                "p": {
                  "command": "dance.seek.object",
                  "args": [
                    {
                      "input": "(?#predefined=paragraph)"
                    }
                  ],
                  "text": "paragraph"
                },
                " ": {
                  "command": "dance.seek.object",
                  "args": [
                    {
                      "input": "(?<before>[\\s]+)[^\\S\\n]+(?<after>[\\s]+)"
                    }
                  ],
                  "text": "whitespaces"
                },
                "i": {
                  "command": "dance.seek.object",
                  "args": [
                    {
                      "input": "(?#predefined=indent)"
                    }
                  ],
                  "text": "indent"
                },
                "n": {
                  "command": "dance.seek.object",
                  "args": [
                    {
                      "input": "(?#singleline)-?[\\d_]+(\\.[0-9]+)?([eE]\\d+)?"
                    }
                  ],
                  "text": "number"
                },
                "u": {
                  "command": "dance.seek.object",
                  "args": [
                    {
                      "input": "(?#predefined=argument)"
                    }
                  ],
                  "text": "argument"
                },
                "c": {
                  "command": "dance.seek.object",
                  "text": "custom object desc"
                }
              }
            },
            "goto": {
              "title": "Go...",
              "items": {
                "h": {
                  "text": "to line start",
                  "command": "dance.select.lineStart"
                },
                "l": {
                  "text": "to line end",
                  "command": "dance.select.lineEnd"
                },
                "i": {
                  "text": "to non-blank line start",
                  "command": "dance.select.lineStart",
                  "args": [
                    {
                      "skipBlank": true
                    }
                  ]
                },
                "gk": {
                  "text": "to first line",
                  "command": "dance.select.lineStart",
                  "args": [
                    {
                      "count": 1
                    }
                  ]
                },
                "j": {
                  "text": "to last line",
                  "command": "dance.select.lastLine"
                },
                "e": {
                  "text": "to last char of last line",
                  "command": "dance.select.lineEnd",
                  "args": [
                    {
                      "count": 2147483647
                    }
                  ]
                },
                "t": {
                  "text": "to first displayed line",
                  "command": "dance.select.firstVisibleLine"
                },
                "c": {
                  "text": "to middle displayed line",
                  "command": "dance.select.middleVisibleLine"
                },
                "b": {
                  "text": "to last displayed line",
                  "command": "dance.select.lastVisibleLine"
                },
                "a": {
                  "text": "to last buffer",
                  "command": "workbench.action.openPreviousRecentlyUsedEditorInGroup"
                },
                "A": {
                  "text": "to last buffer...",
                  "command": "workbench.action.quickOpenPreviousRecentlyUsedEditorInGroup"
                },
                "p": {
                  "text": "to previous buffer",
                  "command": "workbench.action.previousEditor"
                },
                "n": {
                  "text": "to next buffer",
                  "command": "workbench.action.nextEditor"
                },
                "f": {
                  "text": "to file whose name is selected",
                  "command": "dance.selections.open"
                },
                "d": {
                  "text": "to definition",
                  "command": "editor.action.revealDefinition"
                },
                "r": {
                  "text": "to references",
                  "command": "editor.action.goToReferences"
                },
                ".": {
                  "text": "to last buffer modification position",
                  "command": "dance.selections.restore",
                  "args": [
                    {
                      "register": " insert"
                    }
                  ]
                }
              }
            },
            "view": {
              "title": "View",
              "items": {
                "vc": {
                  "text": "center cursor vertically",
                  "command": "dance.view.line",
                  "args": [
                    {
                      "at": "center"
                    }
                  ]
                },
                "t": {
                  "text": "cursor on top",
                  "command": "dance.view.line",
                  "args": [
                    {
                      "at": "top"
                    }
                  ]
                },
                "b": {
                  "text": "cursor on bottom",
                  "command": "dance.view.line",
                  "args": [
                    {
                      "at": "bottom"
                    }
                  ]
                },
                "j": {
                  "text": "scroll down",
                  "command": "editorScroll",
                  "args": [
                    {
                      "to": "down",
                      "by": "line",
                      "revealCursor": true
                    }
                  ]
                },
                "k": {
                  "text": "scroll up",
                  "command": "editorScroll",
                  "args": [
                    {
                      "to": "up",
                      "by": "line",
                      "revealCursor": true
                    }
                  ]
                }
              }
            }
          }
        },
        "dance.systemClipboardRegister": {
          "enum": [
            "dquote",
            null,
            "b",
            "e",
            "f",
            "g",
            "i",
            "j",
            "k",
            "l",
            "m",
            "n",
            "o",
            "p",
            "q",
            "r",
            "t",
            "v",
            "w",
            "x",
            "y",
            "z",
            "*",
            "+"
          ],
          "enumItemLabels": [
            "\"",
            "None"
          ],
          "enumDescriptions": [
            "The default yank register",
            "Disables using the system clipboard"
          ],
          "default": "dquote",
          "description": "Controls which register maps to the system clipboard."
        },
        "dance.enabled": {
          "type": "boolean",
          "default": true,
          "description": "Controls whether the Dance keybindings are enabled.",
          "deprecationMessage": "dance.enabled is deprecated; disable the Dance extension instead."
        },
        "dance.normalMode.lineHighlight": {
          "type": [
            "string",
            "null"
          ],
          "default": "editor.hoverHighlightBackground",
          "markdownDescription": "Controls the line highlighting applied to active lines in normal mode. Can be an hex color, a [theme color](https://code.visualstudio.com/api/references/theme-color) or null.",
          "markdownDeprecationMessage": "Built-in modes are deprecated. Use `#dance.modes#` instead."
        },
        "dance.insertMode.lineHighlight": {
          "type": [
            "string",
            "null"
          ],
          "default": null,
          "markdownDescription": "Controls the line highlighting applied to active lines in insert mode. Can be an hex color, a [theme color](https://code.visualstudio.com/api/references/theme-color) or null.",
          "markdownDeprecationMessage": "Built-in modes are deprecated. Use `#dance.modes#` instead."
        },
        "dance.normalMode.lineNumbers": {
          "enum": [
            "off",
            "on",
            "relative",
            "inherit"
          ],
          "default": "relative",
          "description": "Controls the display of line numbers in normal mode.",
          "enumDescriptions": [
            "No line numbers.",
            "Absolute line numbers.",
            "Relative line numbers.",
            "Inherit from `editor.lineNumbers`."
          ],
          "markdownDeprecationMessage": "Built-in modes are deprecated. Use `#dance.modes#` instead."
        },
        "dance.insertMode.lineNumbers": {
          "enum": [
            "off",
            "on",
            "relative",
            "inherit"
          ],
          "default": "inherit",
          "description": "Controls the display of line numbers in insert mode.",
          "enumDescriptions": [
            "No line numbers.",
            "Absolute line numbers.",
            "Relative line numbers.",
            "Inherit from `editor.lineNumbers`."
          ],
          "markdownDeprecationMessage": "Built-in modes are deprecated. Use `#dance.modes#` instead."
        },
        "dance.normalMode.cursorStyle": {
          "enum": [
            "line",
            "block",
            "underline",
            "line-thin",
            "block-outline",
            "underline-thin",
            "inherit"
          ],
          "default": "inherit",
          "description": "Controls the cursor style in normal mode.",
          "markdownDeprecationMessage": "Built-in modes are deprecated. Use `#dance.modes#` instead."
        },
        "dance.insertMode.cursorStyle": {
          "enum": [
            "line",
            "block",
            "underline",
            "line-thin",
            "block-outline",
            "underline-thin",
            "inherit"
          ],
          "default": "inherit",
          "description": "Controls the cursor style in insert mode.",
          "markdownDeprecationMessage": "Built-in modes are deprecated. Use `#dance.modes#` instead."
        },
        "dance.insertMode.selectionStyle": {
          "type": "object",
          "default": {
            "borderColor": "$editor.selectionBackground",
            "borderStyle": "solid",
            "borderWidth": "2px",
            "borderRadius": "1px"
          },
          "description": "The style to apply to selections in insert mode.",
          "properties": {
            "backgroundColor": {
              "type": "string"
            },
            "borderColor": {
              "type": "string"
            },
            "borderStyle": {
              "type": "string"
            },
            "borderWidth": {
              "type": "string"
            },
            "borderRadius": {
              "type": "string"
            }
          },
          "markdownDeprecationMessage": "Built-in modes are deprecated. Use `#dance.modes#` instead."
        },
        "dance.selectionBehavior": {
          "enum": [
            "caret",
            "character"
          ],
          "default": "caret",
          "description": "Controls how selections behave within VS Code.",
          "markdownEnumDescriptions": [
            "Selections are anchored to carets, which is the native VS Code behavior; that is, they are positioned *between* characters and can therefore be empty.",
            "Selections are anchored to characters, like Kakoune; that is, they are positioned *on* characters, and therefore cannot be empty. Additionally, one-character selections will behave as if they were non-directional, like Kakoune."
          ],
          "markdownDeprecationMessage": "Built-in modes are deprecated. Use `#dance.modes#` instead."
        }
      }
    },
    "viewsContainers": {
      "activitybar": [
        {
          "id": "dance",
          "title": "Dance",
          "icon": "assets/dance-white.svg"
        }
      ]
    },
    "views": {
      "dance": [
        {
          "id": "registers",
          "name": "Registers"
        }
      ]
    },
    "commands": [
      {
        "command": "dance.dev.copyLastErrorMessage",
        "title": "Copies the last encountered error message",
        "category": "Dance"
      },
      {
        "command": "dance.dev.setSelectionBehavior",
        "title": "Set the selection behavior of the specified mode",
        "category": "Dance"
      },
      {
        "command": "dance.edit.align",
        "title": "Align selections",
        "category": "Dance"
      },
      {
        "command": "dance.edit.case.swap",
        "title": "Swap case",
        "category": "Dance"
      },
      {
        "command": "dance.edit.case.toLower",
        "title": "Transform to lower case",
        "category": "Dance"
      },
      {
        "command": "dance.edit.case.toUpper",
        "title": "Transform to upper case",
        "category": "Dance"
      },
      {
        "command": "dance.edit.copyIndentation",
        "title": "Copy indentation",
        "category": "Dance"
      },
      {
        "command": "dance.edit.deindent",
        "title": "Deindent selected lines",
        "category": "Dance"
      },
      {
        "command": "dance.edit.deindent.withIncomplete",
        "title": "Deindent selected lines (including incomplete indent)",
        "category": "Dance"
      },
      {
        "command": "dance.edit.delete",
        "title": "Delete",
        "category": "Dance"
      },
      {
        "command": "dance.edit.delete-insert",
        "title": "Delete and switch to Insert",
        "category": "Dance"
      },
      {
        "command": "dance.edit.indent",
        "title": "Indent selected lines",
        "category": "Dance"
      },
      {
        "command": "dance.edit.indent.withEmpty",
        "title": "Indent selected lines (including empty lines)",
        "category": "Dance"
      },
      {
        "command": "dance.edit.insert",
        "title": "Insert contents of register",
        "category": "Dance"
      },
      {
        "command": "dance.edit.join",
        "title": "Join lines",
        "category": "Dance"
      },
      {
        "command": "dance.edit.join.select",
        "title": "Join lines and select inserted separators",
        "category": "Dance"
      },
      {
        "command": "dance.edit.newLine.above",
        "title": "Insert new line above each selection",
        "category": "Dance"
      },
      {
        "command": "dance.edit.newLine.above.insert",
        "title": "Insert new line above and switch to insert",
        "category": "Dance"
      },
      {
        "command": "dance.edit.newLine.below",
        "title": "Insert new line below each selection",
        "category": "Dance"
      },
      {
        "command": "dance.edit.newLine.below.insert",
        "title": "Insert new line below and switch to insert",
        "category": "Dance"
      },
      {
        "command": "dance.edit.paste.after",
        "title": "Paste after",
        "category": "Dance"
      },
      {
        "command": "dance.edit.paste.after.select",
        "title": "Paste after and select",
        "category": "Dance"
      },
      {
        "command": "dance.edit.paste.before",
        "title": "Paste before",
        "category": "Dance"
      },
      {
        "command": "dance.edit.paste.before.select",
        "title": "Paste before and select",
        "category": "Dance"
      },
      {
        "command": "dance.edit.pasteAll.after",
        "title": "Paste all after",
        "category": "Dance"
      },
      {
        "command": "dance.edit.pasteAll.after.select",
        "title": "Paste all after and select",
        "category": "Dance"
      },
      {
        "command": "dance.edit.pasteAll.before",
        "title": "Paste all before",
        "category": "Dance"
      },
      {
        "command": "dance.edit.pasteAll.before.select",
        "title": "Paste all before and select",
        "category": "Dance"
      },
      {
        "command": "dance.edit.replaceCharacters",
        "title": "Replace characters",
        "category": "Dance"
      },
      {
        "command": "dance.edit.selectRegister-insert",
        "title": "Pick register and replace",
        "category": "Dance"
      },
      {
        "command": "dance.edit.surround",
        "title": "Surround selections with the given pair",
        "category": "Dance"
      },
      {
        "command": "dance.edit.surroundReplace",
        "title": "Replace the target pair with the given pair",
        "category": "Dance"
      },
      {
        "command": "dance.edit.yank-delete",
        "title": "Copy and delete",
        "category": "Dance"
      },
      {
        "command": "dance.edit.yank-delete-insert",
        "title": "Copy, delete and switch to Insert",
        "category": "Dance"
      },
      {
        "command": "dance.edit.yank-replace",
        "title": "Copy and replace",
        "category": "Dance"
      },
      {
        "command": "dance.history.recording.play",
        "title": "Replay recording",
        "category": "Dance"
      },
      {
        "command": "dance.history.recording.start",
        "title": "Start recording",
        "category": "Dance"
      },
      {
        "command": "dance.history.recording.stop",
        "title": "Stop recording",
        "category": "Dance"
      },
      {
        "command": "dance.history.redo",
        "title": "Redo",
        "category": "Dance"
      },
      {
        "command": "dance.history.redo.selections",
        "title": "Redo a change of selections",
        "category": "Dance"
      },
      {
        "command": "dance.history.repeat",
        "title": "Repeat last change",
        "category": "Dance"
      },
      {
        "command": "dance.history.repeat.edit",
        "title": "Repeat last edit without a command",
        "category": "Dance"
      },
      {
        "command": "dance.history.repeat.seek",
        "title": "Repeat last seek",
        "category": "Dance"
      },
      {
        "command": "dance.history.repeat.selection",
        "title": "Repeat last selection change",
        "category": "Dance"
      },
      {
        "command": "dance.history.undo",
        "title": "Undo",
        "category": "Dance"
      },
      {
        "command": "dance.history.undo.selections",
        "title": "Undo a change of selections",
        "category": "Dance"
      },
      {
        "command": "dance.keybindings.setup",
        "title": "Set up Dance keybindings",
        "category": "Dance"
      },
      {
        "command": "dance.cancel",
        "title": "Cancel Dance operation",
        "category": "Dance"
      },
      {
        "command": "dance.changeInput",
        "title": "Change current input",
        "category": "Dance"
      },
      {
        "command": "dance.ifEmpty",
        "title": "Executes one of the specified commands depending on whether the current\nselections are empty",
        "category": "Dance"
      },
      {
        "command": "dance.ignore",
        "title": "Ignore key",
        "category": "Dance"
      },
      {
        "command": "dance.openMenu",
        "title": "Open menu",
        "category": "Dance"
      },
      {
        "command": "dance.run",
        "title": "Run code",
        "category": "Dance"
      },
      {
        "command": "dance.selectRegister",
        "title": "Select register for next command",
        "category": "Dance"
      },
      {
        "command": "dance.updateCount",
        "title": "Update Dance count",
        "category": "Dance"
      },
      {
        "command": "dance.updateRegister",
        "title": "Update the contents of a register",
        "category": "Dance"
      },
      {
        "command": "dance.modes.insert.after",
        "title": "Insert after",
        "category": "Dance"
      },
      {
        "command": "dance.modes.insert.before",
        "title": "Insert before",
        "category": "Dance"
      },
      {
        "command": "dance.modes.insert.lineEnd",
        "title": "Insert at line end",
        "category": "Dance"
      },
      {
        "command": "dance.modes.insert.lineStart",
        "title": "Insert at line start",
        "category": "Dance"
      },
      {
        "command": "dance.modes.set",
        "title": "Set Dance mode",
        "category": "Dance"
      },
      {
        "command": "dance.modes.set.insert",
        "title": "Set mode to Insert",
        "category": "Dance"
      },
      {
        "command": "dance.modes.set.normal",
        "title": "Set mode to Normal",
        "category": "Dance"
      },
      {
        "command": "dance.modes.set.select",
        "title": "Set mode to Select",
        "category": "Dance"
      },
      {
        "command": "dance.modes.set.temporarily",
        "title": "Set Dance mode temporarily",
        "category": "Dance"
      },
      {
        "command": "dance.modes.set.temporarily.insert",
        "title": "Temporary Insert mode",
        "category": "Dance"
      },
      {
        "command": "dance.modes.set.temporarily.normal",
        "title": "Temporary Normal mode",
        "category": "Dance"
      },
      {
        "command": "dance.search",
        "title": "Search",
        "category": "Dance"
      },
      {
        "command": "dance.search.backward",
        "title": "Search backward",
        "category": "Dance"
      },
      {
        "command": "dance.search.backward.extend",
        "title": "Search backward (extend)",
        "category": "Dance"
      },
      {
        "command": "dance.search.extend",
        "title": "Search (extend)",
        "category": "Dance"
      },
      {
        "command": "dance.search.next",
        "title": "Select next match",
        "category": "Dance"
      },
      {
        "command": "dance.search.next.add",
        "title": "Add next match",
        "category": "Dance"
      },
      {
        "command": "dance.search.previous",
        "title": "Select previous match",
        "category": "Dance"
      },
      {
        "command": "dance.search.previous.add",
        "title": "Add previous match",
        "category": "Dance"
      },
      {
        "command": "dance.search.selection",
        "title": "Search current selection",
        "category": "Dance"
      },
      {
        "command": "dance.search.selection.smart",
        "title": "Search current selection (smart)",
        "category": "Dance"
      },
      {
        "command": "dance.seek",
        "title": "Select to character (excluded)",
        "category": "Dance"
      },
      {
        "command": "dance.seek.askObject",
        "title": "Select whole object",
        "category": "Dance"
      },
      {
        "command": "dance.seek.askObject.end",
        "title": "Select to whole object end",
        "category": "Dance"
      },
      {
        "command": "dance.seek.askObject.end.extend",
        "title": "Extend to whole object end",
        "category": "Dance"
      },
      {
        "command": "dance.seek.askObject.inner",
        "title": "Select inner object",
        "category": "Dance"
      },
      {
        "command": "dance.seek.askObject.inner.end",
        "title": "Select to inner object end",
        "category": "Dance"
      },
      {
        "command": "dance.seek.askObject.inner.end.extend",
        "title": "Extend to inner object end",
        "category": "Dance"
      },
      {
        "command": "dance.seek.askObject.inner.start",
        "title": "Select to inner object start",
        "category": "Dance"
      },
      {
        "command": "dance.seek.askObject.inner.start.extend",
        "title": "Extend to inner object start",
        "category": "Dance"
      },
      {
        "command": "dance.seek.askObject.start",
        "title": "Select to whole object start",
        "category": "Dance"
      },
      {
        "command": "dance.seek.askObject.start.extend",
        "title": "Extend to whole object start",
        "category": "Dance"
      },
      {
        "command": "dance.seek.backward",
        "title": "Select to character (excluded, backward)",
        "category": "Dance"
      },
      {
        "command": "dance.seek.enclosing",
        "title": "Select to next enclosing character",
        "category": "Dance"
      },
      {
        "command": "dance.seek.enclosing.backward",
        "title": "Select to previous enclosing character",
        "category": "Dance"
      },
      {
        "command": "dance.seek.enclosing.extend",
        "title": "Extend to next enclosing character",
        "category": "Dance"
      },
      {
        "command": "dance.seek.enclosing.extend.backward",
        "title": "Extend to previous enclosing character",
        "category": "Dance"
      },
      {
        "command": "dance.seek.enclosingSurround",
        "title": "Select next enclosing character, the helix way\nThis selects the end of the pair we're within, not the first pair to start after the cursor",
        "category": "Dance"
      },
      {
        "command": "dance.seek.extend",
        "title": "Extend to character (excluded)",
        "category": "Dance"
      },
      {
        "command": "dance.seek.extend.backward",
        "title": "Extend to character (excluded, backward)",
        "category": "Dance"
      },
      {
        "command": "dance.seek.included",
        "title": "Select to character (included)",
        "category": "Dance"
      },
      {
        "command": "dance.seek.included.backward",
        "title": "Select to character (included, backward)",
        "category": "Dance"
      },
      {
        "command": "dance.seek.included.extend",
        "title": "Extend to character (included)",
        "category": "Dance"
      },
      {
        "command": "dance.seek.included.extend.backward",
        "title": "Extend to character (included, backward)",
        "category": "Dance"
      },
      {
        "command": "dance.seek.leap",
        "title": "Leap forward",
        "category": "Dance"
      },
      {
        "command": "dance.seek.leap.backward",
        "title": "Leap backward",
        "category": "Dance"
      },
      {
        "command": "dance.seek.object",
        "title": "Select object",
        "category": "Dance"
      },
      {
        "command": "dance.seek.syntax.child.experimental",
        "title": "Select child syntax object",
        "category": "Dance"
      },
      {
        "command": "dance.seek.syntax.experimental",
        "title": "Select syntax object",
        "category": "Dance"
      },
      {
        "command": "dance.seek.syntax.next.experimental",
        "title": "Select next syntax object",
        "category": "Dance"
      },
      {
        "command": "dance.seek.syntax.parent.experimental",
        "title": "Select parent syntax object",
        "category": "Dance"
      },
      {
        "command": "dance.seek.syntax.previous.experimental",
        "title": "Select previous syntax object",
        "category": "Dance"
      },
      {
        "command": "dance.seek.word",
        "title": "Select to next word start",
        "category": "Dance"
      },
      {
        "command": "dance.seek.word.backward",
        "title": "Select to previous word start",
        "category": "Dance"
      },
      {
        "command": "dance.seek.word.extend",
        "title": "Extend to next word start",
        "category": "Dance"
      },
      {
        "command": "dance.seek.word.extend.backward",
        "title": "Extend to previous word start",
        "category": "Dance"
      },
      {
        "command": "dance.seek.word.ws",
        "title": "Select to next non-whitespace word start",
        "category": "Dance"
      },
      {
        "command": "dance.seek.word.ws.backward",
        "title": "Select to previous non-whitespace word start",
        "category": "Dance"
      },
      {
        "command": "dance.seek.word.ws.extend",
        "title": "Extend to next non-whitespace word start",
        "category": "Dance"
      },
      {
        "command": "dance.seek.word.ws.extend.backward",
        "title": "Extend to previous non-whitespace word start",
        "category": "Dance"
      },
      {
        "command": "dance.seek.wordEnd",
        "title": "Select to next word end",
        "category": "Dance"
      },
      {
        "command": "dance.seek.wordEnd.extend",
        "title": "Extend to next word end",
        "category": "Dance"
      },
      {
        "command": "dance.seek.wordEnd.ws",
        "title": "Select to next non-whitespace word end",
        "category": "Dance"
      },
      {
        "command": "dance.seek.wordEnd.ws.extend",
        "title": "Extend to next non-whitespace word end",
        "category": "Dance"
      },
      {
        "command": "dance.select.buffer",
        "title": "Select whole buffer",
        "category": "Dance"
      },
      {
        "command": "dance.select.documentEnd.extend",
        "title": "Extend to last character",
        "category": "Dance"
      },
      {
        "command": "dance.select.documentEnd.jump",
        "title": "Jump to last character",
        "category": "Dance"
      },
      {
        "command": "dance.select.down.extend",
        "title": "Extend down",
        "category": "Dance"
      },
      {
        "command": "dance.select.down.jump",
        "title": "Jump down",
        "category": "Dance"
      },
      {
        "command": "dance.select.firstLine.extend",
        "title": "Extend to first line",
        "category": "Dance"
      },
      {
        "command": "dance.select.firstLine.jump",
        "title": "Jump to first line",
        "category": "Dance"
      },
      {
        "command": "dance.select.firstVisibleLine",
        "title": "Select to first visible line",
        "category": "Dance"
      },
      {
        "command": "dance.select.firstVisibleLine.extend",
        "title": "Extend to first visible line",
        "category": "Dance"
      },
      {
        "command": "dance.select.firstVisibleLine.jump",
        "title": "Jump to first visible line",
        "category": "Dance"
      },
      {
        "command": "dance.select.horizontally",
        "title": "Select horizontally",
        "category": "Dance"
      },
      {
        "command": "dance.select.lastLine",
        "title": "Select to last line",
        "category": "Dance"
      },
      {
        "command": "dance.select.lastLine.extend",
        "title": "Extend to last line",
        "category": "Dance"
      },
      {
        "command": "dance.select.lastLine.jump",
        "title": "Jump to last line",
        "category": "Dance"
      },
      {
        "command": "dance.select.lastVisibleLine",
        "title": "Select to last visible line",
        "category": "Dance"
      },
      {
        "command": "dance.select.lastVisibleLine.extend",
        "title": "Extend to last visible line",
        "category": "Dance"
      },
      {
        "command": "dance.select.lastVisibleLine.jump",
        "title": "Jump to last visible line",
        "category": "Dance"
      },
      {
        "command": "dance.select.left.extend",
        "title": "Extend left",
        "category": "Dance"
      },
      {
        "command": "dance.select.left.jump",
        "title": "Jump left",
        "category": "Dance"
      },
      {
        "command": "dance.select.line.above",
        "title": "Select line above",
        "category": "Dance"
      },
      {
        "command": "dance.select.line.above.extend",
        "title": "Extend to line above",
        "category": "Dance"
      },
      {
        "command": "dance.select.line.below",
        "title": "Select line below",
        "category": "Dance"
      },
      {
        "command": "dance.select.line.below.extend",
        "title": "Extend to line below",
        "category": "Dance"
      },
      {
        "command": "dance.select.lineEnd",
        "title": "Select to line end",
        "category": "Dance"
      },
      {
        "command": "dance.select.lineEnd.extend",
        "title": "Extend to line end",
        "category": "Dance"
      },
      {
        "command": "dance.select.lineStart",
        "title": "Select to line start",
        "category": "Dance"
      },
      {
        "command": "dance.select.lineStart.extend",
        "title": "Extend to line start",
        "category": "Dance"
      },
      {
        "command": "dance.select.lineStart.jump",
        "title": "Jump to line start",
        "category": "Dance"
      },
      {
        "command": "dance.select.lineStart.skipBlank.extend",
        "title": "Extend to line start (skip blank)",
        "category": "Dance"
      },
      {
        "command": "dance.select.lineStart.skipBlank.jump",
        "title": "Jump to line start (skip blank)",
        "category": "Dance"
      },
      {
        "command": "dance.select.middleVisibleLine",
        "title": "Select to middle visible line",
        "category": "Dance"
      },
      {
        "command": "dance.select.middleVisibleLine.extend",
        "title": "Extend to middle visible line",
        "category": "Dance"
      },
      {
        "command": "dance.select.middleVisibleLine.jump",
        "title": "Jump to middle visible line",
        "category": "Dance"
      },
      {
        "command": "dance.select.right.extend",
        "title": "Extend right",
        "category": "Dance"
      },
      {
        "command": "dance.select.right.jump",
        "title": "Jump right",
        "category": "Dance"
      },
      {
        "command": "dance.select.to",
        "title": "Select to",
        "category": "Dance"
      },
      {
        "command": "dance.select.to.extend",
        "title": "Extend to",
        "category": "Dance"
      },
      {
        "command": "dance.select.to.jump",
        "title": "Go to",
        "category": "Dance"
      },
      {
        "command": "dance.select.up.extend",
        "title": "Extend up",
        "category": "Dance"
      },
      {
        "command": "dance.select.up.jump",
        "title": "Jump up",
        "category": "Dance"
      },
      {
        "command": "dance.select.vertically",
        "title": "Select vertically",
        "category": "Dance"
      },
      {
        "command": "dance.selections.changeDirection",
        "title": "Change direction of selections",
        "category": "Dance"
      },
      {
        "command": "dance.selections.changeOrder",
        "title": "Reverse selections",
        "category": "Dance"
      },
      {
        "command": "dance.selections.clear.main",
        "title": "Clear main selections",
        "category": "Dance"
      },
      {
        "command": "dance.selections.clear.secondary",
        "title": "Clear secondary selections",
        "category": "Dance"
      },
      {
        "command": "dance.selections.copy",
        "title": "Copy selections below",
        "category": "Dance"
      },
      {
        "command": "dance.selections.copy.above",
        "title": "Copy selections above",
        "category": "Dance"
      },
      {
        "command": "dance.selections.expandToLines",
        "title": "Expand to lines",
        "category": "Dance"
      },
      {
        "command": "dance.selections.faceBackward",
        "title": "Backward selections",
        "category": "Dance"
      },
      {
        "command": "dance.selections.faceForward",
        "title": "Forward selections",
        "category": "Dance"
      },
      {
        "command": "dance.selections.filter",
        "title": "Filter selections",
        "category": "Dance"
      },
      {
        "command": "dance.selections.filter.regexp",
        "title": "Keep matching selections",
        "category": "Dance"
      },
      {
        "command": "dance.selections.filter.regexp.inverse",
        "title": "Clear matching selections",
        "category": "Dance"
      },
      {
        "command": "dance.selections.hideIndices",
        "title": "Hide selection indices",
        "category": "Dance"
      },
      {
        "command": "dance.selections.merge",
        "title": "Merge contiguous selections",
        "category": "Dance"
      },
      {
        "command": "dance.selections.open",
        "title": "Open selected file",
        "category": "Dance"
      },
      {
        "command": "dance.selections.orderAscending",
        "title": "Order selections ascending",
        "category": "Dance"
      },
      {
        "command": "dance.selections.orderDescending",
        "title": "Order selections descending",
        "category": "Dance"
      },
      {
        "command": "dance.selections.pipe",
        "title": "Pipe selections",
        "category": "Dance"
      },
      {
        "command": "dance.selections.pipe.append",
        "title": "Pipe and append",
        "category": "Dance"
      },
      {
        "command": "dance.selections.pipe.prepend",
        "title": "Pipe and prepend",
        "category": "Dance"
      },
      {
        "command": "dance.selections.pipe.replace",
        "title": "Pipe and replace",
        "category": "Dance"
      },
      {
        "command": "dance.selections.reduce",
        "title": "Reduce selections to their cursor",
        "category": "Dance"
      },
      {
        "command": "dance.selections.reduce.edges",
        "title": "Reduce selections to their ends",
        "category": "Dance"
      },
      {
        "command": "dance.selections.restore",
        "title": "Restore selections",
        "category": "Dance"
      },
      {
        "command": "dance.selections.restore.withCurrent",
        "title": "Combine register selections with current ones",
        "category": "Dance"
      },
      {
        "command": "dance.selections.save",
        "title": "Save selections",
        "category": "Dance"
      },
      {
        "command": "dance.selections.saveJoined",
        "title": "Copy selections text, join them together with the given separator, in the order of appearance in\nthe document",
        "category": "Dance"
      },
      {
        "command": "dance.selections.saveText",
        "title": "Copy selections text",
        "category": "Dance"
      },
      {
        "command": "dance.selections.select",
        "title": "Select within selections",
        "category": "Dance"
      },
      {
        "command": "dance.selections.select.orLeap",
        "title": "Leap or select",
        "category": "Dance"
      },
      {
        "command": "dance.selections.showIndices",
        "title": "Show selection indices",
        "category": "Dance"
      },
      {
        "command": "dance.selections.sort",
        "title": "Sort selections",
        "category": "Dance"
      },
      {
        "command": "dance.selections.split",
        "title": "Split selections",
        "category": "Dance"
      },
      {
        "command": "dance.selections.splitLines",
        "title": "Split selections at line boundaries",
        "category": "Dance"
      },
      {
        "command": "dance.selections.splitLines.orLeap.backward",
        "title": "Leap or select backward",
        "category": "Dance"
      },
      {
        "command": "dance.selections.toggleIndices",
        "title": "Toggle selection indices",
        "category": "Dance"
      },
      {
        "command": "dance.selections.trimLines",
        "title": "Trim lines",
        "category": "Dance"
      },
      {
        "command": "dance.selections.trimWhitespace",
        "title": "Trim whitespace",
        "category": "Dance"
      },
      {
        "command": "dance.selections.rotate.both",
        "title": "Rotate selections clockwise",
        "category": "Dance"
      },
      {
        "command": "dance.selections.rotate.both.reverse",
        "title": "Rotate selections counter-clockwise",
        "category": "Dance"
      },
      {
        "command": "dance.selections.rotate.contents",
        "title": "Rotate selections clockwise (contents only)",
        "category": "Dance"
      },
      {
        "command": "dance.selections.rotate.contents.reverse",
        "title": "Rotate selections counter-clockwise (contents only)",
        "category": "Dance"
      },
      {
        "command": "dance.selections.rotate.selections",
        "title": "Rotate selections clockwise (selections only)",
        "category": "Dance"
      },
      {
        "command": "dance.selections.rotate.selections.reverse",
        "title": "Rotate selections counter-clockwise (selections only)",
        "category": "Dance"
      },
      {
        "command": "dance.view.line",
        "title": "Reveals a position based on the main cursor",
        "category": "Dance"
      }
    ],
    "menus": {
      "commandPalette": [
        {
          "command": "dance.dev.copyLastErrorMessage",
          "when": "dance.mode == 'normal'"
        },
        {
          "command": "dance.dev.setSelectionBehavior",
          "when": "dance.mode == 'normal'"
        },
        {
          "command": "dance.edit.align",
          "when": "dance.mode == 'normal'"
        },
        {
          "command": "dance.edit.case.swap",
          "when": "dance.mode == 'normal'"
        },
        {
          "command": "dance.edit.case.toLower",
          "when": "dance.mode == 'normal'"
        },
        {
          "command": "dance.edit.case.toUpper",
          "when": "dance.mode == 'normal'"
        },
        {
          "command": "dance.edit.copyIndentation",
          "when": "dance.mode == 'normal'"
        },
        {
          "command": "dance.edit.deindent",
          "when": "dance.mode == 'normal'"
        },
        {
          "command": "dance.edit.deindent.withIncomplete",
          "when": "dance.mode == 'normal'"
        },
        {
          "command": "dance.edit.delete",
          "when": "dance.mode == 'normal'"
        },
        {
          "command": "dance.edit.delete-insert",
          "when": "dance.mode == 'normal'"
        },
        {
          "command": "dance.edit.indent",
          "when": "dance.mode == 'normal'"
        },
        {
          "command": "dance.edit.indent.withEmpty",
          "when": "dance.mode == 'normal'"
        },
        {
          "command": "dance.edit.insert",
          "when": "dance.mode == 'normal'"
        },
        {
          "command": "dance.edit.join",
          "when": "dance.mode == 'normal'"
        },
        {
          "command": "dance.edit.join.select",
          "when": "dance.mode == 'normal'"
        },
        {
          "command": "dance.edit.newLine.above",
          "when": "dance.mode == 'normal'"
        },
        {
          "command": "dance.edit.newLine.above.insert",
          "when": "dance.mode == 'normal'"
        },
        {
          "command": "dance.edit.newLine.below",
          "when": "dance.mode == 'normal'"
        },
        {
          "command": "dance.edit.newLine.below.insert",
          "when": "dance.mode == 'normal'"
        },
        {
          "command": "dance.edit.paste.after",
          "when": "dance.mode == 'normal'"
        },
        {
          "command": "dance.edit.paste.after.select",
          "when": "dance.mode == 'normal'"
        },
        {
          "command": "dance.edit.paste.before",
          "when": "dance.mode == 'normal'"
        },
        {
          "command": "dance.edit.paste.before.select",
          "when": "dance.mode == 'normal'"
        },
        {
          "command": "dance.edit.pasteAll.after",
          "when": "dance.mode == 'normal'"
        },
        {
          "command": "dance.edit.pasteAll.after.select",
          "when": "dance.mode == 'normal'"
        },
        {
          "command": "dance.edit.pasteAll.before",
          "when": "dance.mode == 'normal'"
        },
        {
          "command": "dance.edit.pasteAll.before.select",
          "when": "dance.mode == 'normal'"
        },
        {
          "command": "dance.edit.replaceCharacters",
          "when": "dance.mode == 'normal'"
        },
        {
          "command": "dance.edit.selectRegister-insert",
          "when": "dance.mode == 'normal'"
        },
        {
          "command": "dance.edit.surround",
          "when": "dance.mode == 'normal'"
        },
        {
          "command": "dance.edit.surroundReplace",
          "when": "dance.mode == 'normal'"
        },
        {
          "command": "dance.edit.yank-delete",
          "when": "dance.mode == 'normal'"
        },
        {
          "command": "dance.edit.yank-delete-insert",
          "when": "dance.mode == 'normal'"
        },
        {
          "command": "dance.edit.yank-replace",
          "when": "dance.mode == 'normal'"
        },
        {
          "command": "dance.history.recording.play",
          "when": "dance.mode == 'normal'"
        },
        {
          "command": "dance.history.recording.start",
          "when": "dance.mode == 'normal'"
        },
        {
          "command": "dance.history.recording.stop",
          "when": "dance.mode == 'normal'"
        },
        {
          "command": "dance.history.redo",
          "when": "dance.mode == 'normal'"
        },
        {
          "command": "dance.history.redo.selections",
          "when": "dance.mode == 'normal'"
        },
        {
          "command": "dance.history.repeat",
          "when": "dance.mode == 'normal'"
        },
        {
          "command": "dance.history.repeat.edit",
          "when": "dance.mode == 'normal'"
        },
        {
          "command": "dance.history.repeat.seek",
          "when": "dance.mode == 'normal'"
        },
        {
          "command": "dance.history.repeat.selection",
          "when": "dance.mode == 'normal'"
        },
        {
          "command": "dance.history.undo",
          "when": "dance.mode == 'normal'"
        },
        {
          "command": "dance.history.undo.selections",
          "when": "dance.mode == 'normal'"
        },
        {
          "command": "dance.keybindings.setup",
          "when": "dance.mode == 'normal'"
        },
        {
          "command": "dance.cancel",
          "when": "dance.mode == 'normal'"
        },
        {
          "command": "dance.changeInput",
          "when": "dance.mode == 'normal'"
        },
        {
          "command": "dance.ifEmpty",
          "when": "dance.mode == 'normal'"
        },
        {
          "command": "dance.ignore",
          "when": "dance.mode == 'normal'"
        },
        {
          "command": "dance.openMenu",
          "when": "dance.mode == 'normal'"
        },
        {
          "command": "dance.run",
          "when": "dance.mode == 'normal'"
        },
        {
          "command": "dance.selectRegister",
          "when": "dance.mode == 'normal'"
        },
        {
          "command": "dance.updateCount",
          "when": "dance.mode == 'normal'"
        },
        {
          "command": "dance.updateRegister",
          "when": "dance.mode == 'normal'"
        },
        {
          "command": "dance.modes.insert.after",
          "when": "dance.mode == 'normal'"
        },
        {
          "command": "dance.modes.insert.before",
          "when": "dance.mode == 'normal'"
        },
        {
          "command": "dance.modes.insert.lineEnd",
          "when": "dance.mode == 'normal'"
        },
        {
          "command": "dance.modes.insert.lineStart",
          "when": "dance.mode == 'normal'"
        },
        {
          "command": "dance.modes.set",
          "when": "dance.mode == 'normal'"
        },
        {
          "command": "dance.modes.set.insert",
          "when": "dance.mode == 'normal'"
        },
        {
          "command": "dance.modes.set.normal",
          "when": "dance.mode == 'normal'"
        },
        {
          "command": "dance.modes.set.select",
          "when": "dance.mode == 'normal'"
        },
        {
          "command": "dance.modes.set.temporarily",
          "when": "dance.mode == 'normal'"
        },
        {
          "command": "dance.modes.set.temporarily.insert",
          "when": "dance.mode == 'normal'"
        },
        {
          "command": "dance.modes.set.temporarily.normal",
          "when": "dance.mode == 'normal'"
        },
        {
          "command": "dance.search",
          "when": "dance.mode == 'normal'"
        },
        {
          "command": "dance.search.backward",
          "when": "dance.mode == 'normal'"
        },
        {
          "command": "dance.search.backward.extend",
          "when": "dance.mode == 'normal'"
        },
        {
          "command": "dance.search.extend",
          "when": "dance.mode == 'normal'"
        },
        {
          "command": "dance.search.next",
          "when": "dance.mode == 'normal'"
        },
        {
          "command": "dance.search.next.add",
          "when": "dance.mode == 'normal'"
        },
        {
          "command": "dance.search.previous",
          "when": "dance.mode == 'normal'"
        },
        {
          "command": "dance.search.previous.add",
          "when": "dance.mode == 'normal'"
        },
        {
          "command": "dance.search.selection",
          "when": "dance.mode == 'normal'"
        },
        {
          "command": "dance.search.selection.smart",
          "when": "dance.mode == 'normal'"
        },
        {
          "command": "dance.seek",
          "when": "dance.mode == 'normal'"
        },
        {
          "command": "dance.seek.askObject",
          "when": "dance.mode == 'normal'"
        },
        {
          "command": "dance.seek.askObject.end",
          "when": "dance.mode == 'normal'"
        },
        {
          "command": "dance.seek.askObject.end.extend",
          "when": "dance.mode == 'normal'"
        },
        {
          "command": "dance.seek.askObject.inner",
          "when": "dance.mode == 'normal'"
        },
        {
          "command": "dance.seek.askObject.inner.end",
          "when": "dance.mode == 'normal'"
        },
        {
          "command": "dance.seek.askObject.inner.end.extend",
          "when": "dance.mode == 'normal'"
        },
        {
          "command": "dance.seek.askObject.inner.start",
          "when": "dance.mode == 'normal'"
        },
        {
          "command": "dance.seek.askObject.inner.start.extend",
          "when": "dance.mode == 'normal'"
        },
        {
          "command": "dance.seek.askObject.start",
          "when": "dance.mode == 'normal'"
        },
        {
          "command": "dance.seek.askObject.start.extend",
          "when": "dance.mode == 'normal'"
        },
        {
          "command": "dance.seek.backward",
          "when": "dance.mode == 'normal'"
        },
        {
          "command": "dance.seek.enclosing",
          "when": "dance.mode == 'normal'"
        },
        {
          "command": "dance.seek.enclosing.backward",
          "when": "dance.mode == 'normal'"
        },
        {
          "command": "dance.seek.enclosing.extend",
          "when": "dance.mode == 'normal'"
        },
        {
          "command": "dance.seek.enclosing.extend.backward",
          "when": "dance.mode == 'normal'"
        },
        {
          "command": "dance.seek.enclosingSurround",
          "when": "dance.mode == 'normal'"
        },
        {
          "command": "dance.seek.extend",
          "when": "dance.mode == 'normal'"
        },
        {
          "command": "dance.seek.extend.backward",
          "when": "dance.mode == 'normal'"
        },
        {
          "command": "dance.seek.included",
          "when": "dance.mode == 'normal'"
        },
        {
          "command": "dance.seek.included.backward",
          "when": "dance.mode == 'normal'"
        },
        {
          "command": "dance.seek.included.extend",
          "when": "dance.mode == 'normal'"
        },
        {
          "command": "dance.seek.included.extend.backward",
          "when": "dance.mode == 'normal'"
        },
        {
          "command": "dance.seek.leap",
          "when": "dance.mode == 'normal'"
        },
        {
          "command": "dance.seek.leap.backward",
          "when": "dance.mode == 'normal'"
        },
        {
          "command": "dance.seek.object",
          "when": "dance.mode == 'normal'"
        },
        {
          "command": "dance.seek.syntax.child.experimental",
          "when": "dance.mode == 'normal' && tree-sitter.activeEditorIsSupported"
        },
        {
          "command": "dance.seek.syntax.experimental",
          "when": "dance.mode == 'normal' && tree-sitter.activeEditorIsSupported"
        },
        {
          "command": "dance.seek.syntax.next.experimental",
          "when": "dance.mode == 'normal' && tree-sitter.activeEditorIsSupported"
        },
        {
          "command": "dance.seek.syntax.parent.experimental",
          "when": "dance.mode == 'normal' && tree-sitter.activeEditorIsSupported"
        },
        {
          "command": "dance.seek.syntax.previous.experimental",
          "when": "dance.mode == 'normal' && tree-sitter.activeEditorIsSupported"
        },
        {
          "command": "dance.seek.word",
          "when": "dance.mode == 'normal'"
        },
        {
          "command": "dance.seek.word.backward",
          "when": "dance.mode == 'normal'"
        },
        {
          "command": "dance.seek.word.extend",
          "when": "dance.mode == 'normal'"
        },
        {
          "command": "dance.seek.word.extend.backward",
          "when": "dance.mode == 'normal'"
        },
        {
          "command": "dance.seek.word.ws",
          "when": "dance.mode == 'normal'"
        },
        {
          "command": "dance.seek.word.ws.backward",
          "when": "dance.mode == 'normal'"
        },
        {
          "command": "dance.seek.word.ws.extend",
          "when": "dance.mode == 'normal'"
        },
        {
          "command": "dance.seek.word.ws.extend.backward",
          "when": "dance.mode == 'normal'"
        },
        {
          "command": "dance.seek.wordEnd",
          "when": "dance.mode == 'normal'"
        },
        {
          "command": "dance.seek.wordEnd.extend",
          "when": "dance.mode == 'normal'"
        },
        {
          "command": "dance.seek.wordEnd.ws",
          "when": "dance.mode == 'normal'"
        },
        {
          "command": "dance.seek.wordEnd.ws.extend",
          "when": "dance.mode == 'normal'"
        },
        {
          "command": "dance.select.buffer",
          "when": "dance.mode == 'normal'"
        },
        {
          "command": "dance.select.documentEnd.extend",
          "when": "dance.mode == 'normal'"
        },
        {
          "command": "dance.select.documentEnd.jump",
          "when": "dance.mode == 'normal'"
        },
        {
          "command": "dance.select.down.extend",
          "when": "dance.mode == 'normal'"
        },
        {
          "command": "dance.select.down.jump",
          "when": "dance.mode == 'normal'"
        },
        {
          "command": "dance.select.firstLine.extend",
          "when": "dance.mode == 'normal'"
        },
        {
          "command": "dance.select.firstLine.jump",
          "when": "dance.mode == 'normal'"
        },
        {
          "command": "dance.select.firstVisibleLine",
          "when": "dance.mode == 'normal'"
        },
        {
          "command": "dance.select.firstVisibleLine.extend",
          "when": "dance.mode == 'normal'"
        },
        {
          "command": "dance.select.firstVisibleLine.jump",
          "when": "dance.mode == 'normal'"
        },
        {
          "command": "dance.select.horizontally",
          "when": "dance.mode == 'normal'"
        },
        {
          "command": "dance.select.lastLine",
          "when": "dance.mode == 'normal'"
        },
        {
          "command": "dance.select.lastLine.extend",
          "when": "dance.mode == 'normal'"
        },
        {
          "command": "dance.select.lastLine.jump",
          "when": "dance.mode == 'normal'"
        },
        {
          "command": "dance.select.lastVisibleLine",
          "when": "dance.mode == 'normal'"
        },
        {
          "command": "dance.select.lastVisibleLine.extend",
          "when": "dance.mode == 'normal'"
        },
        {
          "command": "dance.select.lastVisibleLine.jump",
          "when": "dance.mode == 'normal'"
        },
        {
          "command": "dance.select.left.extend",
          "when": "dance.mode == 'normal'"
        },
        {
          "command": "dance.select.left.jump",
          "when": "dance.mode == 'normal'"
        },
        {
          "command": "dance.select.line.above",
          "when": "dance.mode == 'normal'"
        },
        {
          "command": "dance.select.line.above.extend",
          "when": "dance.mode == 'normal'"
        },
        {
          "command": "dance.select.line.below",
          "when": "dance.mode == 'normal'"
        },
        {
          "command": "dance.select.line.below.extend",
          "when": "dance.mode == 'normal'"
        },
        {
          "command": "dance.select.lineEnd",
          "when": "dance.mode == 'normal'"
        },
        {
          "command": "dance.select.lineEnd.extend",
          "when": "dance.mode == 'normal'"
        },
        {
          "command": "dance.select.lineStart",
          "when": "dance.mode == 'normal'"
        },
        {
          "command": "dance.select.lineStart.extend",
          "when": "dance.mode == 'normal'"
        },
        {
          "command": "dance.select.lineStart.jump",
          "when": "dance.mode == 'normal'"
        },
        {
          "command": "dance.select.lineStart.skipBlank.extend",
          "when": "dance.mode == 'normal'"
        },
        {
          "command": "dance.select.lineStart.skipBlank.jump",
          "when": "dance.mode == 'normal'"
        },
        {
          "command": "dance.select.middleVisibleLine",
          "when": "dance.mode == 'normal'"
        },
        {
          "command": "dance.select.middleVisibleLine.extend",
          "when": "dance.mode == 'normal'"
        },
        {
          "command": "dance.select.middleVisibleLine.jump",
          "when": "dance.mode == 'normal'"
        },
        {
          "command": "dance.select.right.extend",
          "when": "dance.mode == 'normal'"
        },
        {
          "command": "dance.select.right.jump",
          "when": "dance.mode == 'normal'"
        },
        {
          "command": "dance.select.to",
          "when": "dance.mode == 'normal'"
        },
        {
          "command": "dance.select.to.extend",
          "when": "dance.mode == 'normal'"
        },
        {
          "command": "dance.select.to.jump",
          "when": "dance.mode == 'normal'"
        },
        {
          "command": "dance.select.up.extend",
          "when": "dance.mode == 'normal'"
        },
        {
          "command": "dance.select.up.jump",
          "when": "dance.mode == 'normal'"
        },
        {
          "command": "dance.select.vertically",
          "when": "dance.mode == 'normal'"
        },
        {
          "command": "dance.selections.changeDirection",
          "when": "dance.mode == 'normal'"
        },
        {
          "command": "dance.selections.changeOrder",
          "when": "dance.mode == 'normal'"
        },
        {
          "command": "dance.selections.clear.main",
          "when": "dance.mode == 'normal'"
        },
        {
          "command": "dance.selections.clear.secondary",
          "when": "dance.mode == 'normal'"
        },
        {
          "command": "dance.selections.copy",
          "when": "dance.mode == 'normal'"
        },
        {
          "command": "dance.selections.copy.above",
          "when": "dance.mode == 'normal'"
        },
        {
          "command": "dance.selections.expandToLines",
          "when": "dance.mode == 'normal'"
        },
        {
          "command": "dance.selections.faceBackward",
          "when": "dance.mode == 'normal'"
        },
        {
          "command": "dance.selections.faceForward",
          "when": "dance.mode == 'normal'"
        },
        {
          "command": "dance.selections.filter",
          "when": "dance.mode == 'normal'"
        },
        {
          "command": "dance.selections.filter.regexp",
          "when": "dance.mode == 'normal'"
        },
        {
          "command": "dance.selections.filter.regexp.inverse",
          "when": "dance.mode == 'normal'"
        },
        {
          "command": "dance.selections.hideIndices",
          "when": "dance.mode == 'normal'"
        },
        {
          "command": "dance.selections.merge",
          "when": "dance.mode == 'normal'"
        },
        {
          "command": "dance.selections.open",
          "when": "dance.mode == 'normal'"
        },
        {
          "command": "dance.selections.orderAscending",
          "when": "dance.mode == 'normal'"
        },
        {
          "command": "dance.selections.orderDescending",
          "when": "dance.mode == 'normal'"
        },
        {
          "command": "dance.selections.pipe",
          "when": "dance.mode == 'normal'"
        },
        {
          "command": "dance.selections.pipe.append",
          "when": "dance.mode == 'normal'"
        },
        {
          "command": "dance.selections.pipe.prepend",
          "when": "dance.mode == 'normal'"
        },
        {
          "command": "dance.selections.pipe.replace",
          "when": "dance.mode == 'normal'"
        },
        {
          "command": "dance.selections.reduce",
          "when": "dance.mode == 'normal'"
        },
        {
          "command": "dance.selections.reduce.edges",
          "when": "dance.mode == 'normal'"
        },
        {
          "command": "dance.selections.restore",
          "when": "dance.mode == 'normal'"
        },
        {
          "command": "dance.selections.restore.withCurrent",
          "when": "dance.mode == 'normal'"
        },
        {
          "command": "dance.selections.save",
          "when": "dance.mode == 'normal'"
        },
        {
          "command": "dance.selections.saveJoined",
          "when": "dance.mode == 'normal'"
        },
        {
          "command": "dance.selections.saveText",
          "when": "dance.mode == 'normal'"
        },
        {
          "command": "dance.selections.select",
          "when": "dance.mode == 'normal'"
        },
        {
          "command": "dance.selections.select.orLeap",
          "when": "dance.mode == 'normal'"
        },
        {
          "command": "dance.selections.showIndices",
          "when": "dance.mode == 'normal'"
        },
        {
          "command": "dance.selections.sort",
          "when": "dance.mode == 'normal'"
        },
        {
          "command": "dance.selections.split",
          "when": "dance.mode == 'normal'"
        },
        {
          "command": "dance.selections.splitLines",
          "when": "dance.mode == 'normal'"
        },
        {
          "command": "dance.selections.splitLines.orLeap.backward",
          "when": "dance.mode == 'normal'"
        },
        {
          "command": "dance.selections.toggleIndices",
          "when": "dance.mode == 'normal'"
        },
        {
          "command": "dance.selections.trimLines",
          "when": "dance.mode == 'normal'"
        },
        {
          "command": "dance.selections.trimWhitespace",
          "when": "dance.mode == 'normal'"
        },
        {
          "command": "dance.selections.rotate.both",
          "when": "dance.mode == 'normal'"
        },
        {
          "command": "dance.selections.rotate.both.reverse",
          "when": "dance.mode == 'normal'"
        },
        {
          "command": "dance.selections.rotate.contents",
          "when": "dance.mode == 'normal'"
        },
        {
          "command": "dance.selections.rotate.contents.reverse",
          "when": "dance.mode == 'normal'"
        },
        {
          "command": "dance.selections.rotate.selections",
          "when": "dance.mode == 'normal'"
        },
        {
          "command": "dance.selections.rotate.selections.reverse",
          "when": "dance.mode == 'normal'"
        },
        {
          "command": "dance.view.line",
          "when": "dance.mode == 'normal'"
        }
      ]
    },
    "keybindings": [
      {
        "key": "Shift+7",
        "when": "editorTextFocus && dance.mode == 'normal'",
        "title": "Align selections",
        "command": "dance.edit.align"
      },
      {
        "key": "Alt+`",
        "when": "editorTextFocus && dance.mode == 'normal'",
        "title": "Swap case",
        "command": "dance.edit.case.swap"
      },
      {
        "key": "`",
        "when": "editorTextFocus && dance.mode == 'normal'",
        "title": "Transform to lower case",
        "command": "dance.edit.case.toLower"
      },
      {
        "key": "Shift+`",
        "when": "editorTextFocus && dance.mode == 'normal'",
        "title": "Transform to upper case",
        "command": "dance.edit.case.toUpper"
      },
      {
        "key": "Shift+Alt+7",
        "when": "editorTextFocus && dance.mode == 'normal'",
        "title": "Copy indentation",
        "command": "dance.edit.copyIndentation"
      },
      {
        "key": "Shift+Alt+,",
        "when": "editorTextFocus && dance.mode == 'normal'",
        "title": "Deindent selected lines",
        "command": "dance.edit.deindent"
      },
      {
        "key": "Shift+,",
        "when": "editorTextFocus && dance.mode == 'normal'",
        "title": "Deindent selected lines (including incomplete indent)",
        "command": "dance.edit.deindent.withIncomplete"
      },
      {
        "key": "Alt+D",
        "when": "editorTextFocus && dance.mode == 'normal'",
        "title": "Delete",
        "command": "dance.edit.delete"
      },
      {
        "key": "Alt+C",
        "when": "editorTextFocus && dance.mode == 'normal'",
        "title": "Delete and switch to Insert",
        "command": "dance.edit.delete-insert"
      },
      {
        "key": "Shift+.",
        "when": "editorTextFocus && dance.mode == 'normal'",
        "title": "Indent selected lines",
        "command": "dance.edit.indent"
      },
      {
        "key": "Shift+Alt+.",
        "when": "editorTextFocus && dance.mode == 'normal'",
        "title": "Indent selected lines (including empty lines)",
        "command": "dance.edit.indent.withEmpty"
      },
      {
        "key": "Shift+Alt+R",
        "when": "editorTextFocus && dance.mode == 'normal'",
        "title": "Insert contents of register",
        "command": "dance.edit.insert"
      },
      {
        "key": "Alt+J",
        "when": "editorTextFocus && dance.mode == 'normal'",
        "title": "Join lines",
        "command": "dance.edit.join"
      },
      {
        "key": "Shift+Alt+J",
        "when": "editorTextFocus && dance.mode == 'normal'",
        "title": "Join lines and select inserted separators",
        "command": "dance.edit.join.select"
      },
      {
        "key": "Shift+Alt+O",
        "when": "editorTextFocus && dance.mode == 'normal'",
        "title": "Insert new line above each selection",
        "command": "dance.edit.newLine.above"
      },
      {
        "key": "Shift+O",
        "when": "editorTextFocus && dance.mode == 'normal'",
        "title": "Insert new line above and switch to insert",
        "command": "dance.edit.newLine.above.insert"
      },
      {
        "key": "Alt+O",
        "when": "editorTextFocus && dance.mode == 'normal'",
        "title": "Insert new line below each selection",
        "command": "dance.edit.newLine.below"
      },
      {
        "key": "O",
        "when": "editorTextFocus && dance.mode == 'normal'",
        "title": "Insert new line below and switch to insert",
        "command": "dance.edit.newLine.below.insert"
      },
      {
        "key": "P",
        "when": "editorTextFocus && dance.mode == 'normal'",
        "title": "Paste after and select",
        "command": "dance.edit.paste.after.select"
      },
      {
        "key": "Shift+P",
        "when": "editorTextFocus && dance.mode == 'normal'",
        "title": "Paste before and select",
        "command": "dance.edit.paste.before.select"
      },
      {
        "key": "Alt+P",
        "when": "editorTextFocus && dance.mode == 'normal'",
        "title": "Paste all after and select",
        "command": "dance.edit.pasteAll.after.select"
      },
      {
        "key": "Shift+Alt+P",
        "when": "editorTextFocus && dance.mode == 'normal'",
        "title": "Paste all before and select",
        "command": "dance.edit.pasteAll.before.select"
      },
      {
        "key": "R",
        "when": "editorTextFocus && dance.mode == 'normal'",
        "title": "Replace characters",
        "command": "dance.edit.replaceCharacters"
      },
      {
        "key": "Ctrl+R",
        "when": "editorTextFocus && dance.mode == 'normal'",
        "title": "Pick register and replace",
        "command": "dance.edit.selectRegister-insert"
      },
      {
        "key": "Ctrl+R",
        "when": "editorTextFocus && dance.mode == 'insert'",
        "title": "Pick register and replace",
        "command": "dance.edit.selectRegister-insert"
      },
      {
        "key": "D",
        "when": "editorTextFocus && dance.mode == 'normal'",
        "title": "Copy and delete",
        "command": "dance.edit.yank-delete"
      },
      {
        "key": "C",
        "when": "editorTextFocus && dance.mode == 'normal'",
        "title": "Copy, delete and switch to Insert",
        "command": "dance.edit.yank-delete-insert"
      },
      {
        "key": "Shift+R",
        "when": "editorTextFocus && dance.mode == 'normal'",
        "title": "Copy and replace",
        "command": "dance.edit.yank-replace"
      },
      {
        "key": "Q",
        "when": "editorTextFocus && dance.mode == 'normal'",
        "title": "Replay recording",
        "command": "dance.history.recording.play"
      },
      {
        "key": "Shift+Q",
        "when": "editorTextFocus && dance.mode == 'normal' && !dance.isRecording",
        "title": "Start recording",
        "command": "dance.history.recording.start"
      },
      {
        "key": "Escape",
        "when": "editorTextFocus && dance.mode == 'normal' && dance.isRecording",
        "title": "Stop recording",
        "command": "dance.history.recording.stop"
      },
      {
        "key": "Shift+Q",
        "when": "editorTextFocus && dance.mode == 'normal' && dance.isRecording",
        "title": "Stop recording",
        "command": "dance.history.recording.stop"
      },
      {
        "key": "Shift+U",
        "when": "editorTextFocus && dance.mode == 'normal'",
        "title": "Redo",
        "command": "dance.history.redo"
      },
      {
        "key": "Shift+Alt+U",
        "when": "editorTextFocus && dance.mode == 'normal'",
        "title": "Redo a change of selections",
        "command": "dance.history.redo.selections"
      },
      {
        "key": ".",
        "when": "editorTextFocus && dance.mode == 'normal'",
        "title": "Repeat last edit without a command",
        "command": "dance.history.repeat.edit"
      },
      {
        "key": "NumPad_Decimal",
        "when": "editorTextFocus && dance.mode == 'normal'",
        "title": "Repeat last edit without a command",
        "command": "dance.history.repeat.edit"
      },
      {
        "key": "Alt+.",
        "when": "editorTextFocus && dance.mode == 'normal'",
        "title": "Repeat last seek",
        "command": "dance.history.repeat.seek"
      },
      {
        "key": "U",
        "when": "editorTextFocus && dance.mode == 'normal'",
        "title": "Undo",
        "command": "dance.history.undo"
      },
      {
        "key": "Alt+U",
        "when": "editorTextFocus && dance.mode == 'normal'",
        "title": "Undo a change of selections",
        "command": "dance.history.undo.selections"
      },
      {
        "key": "Escape",
        "when": "editorTextFocus && dance.mode == 'normal' && !dance.isRecording && !markersNavigationVisible",
        "title": "Cancel Dance operation",
        "command": "dance.cancel"
      },
      {
        "key": "Escape",
        "when": "editorTextFocus && dance.mode == 'input'",
        "title": "Cancel Dance operation",
        "command": "dance.cancel"
      },
      {
        "key": "Up",
        "when": "inputFocus && dance.inPrompt",
        "command": "dance.changeInput",
        "args": {
          "action": "previous"
        }
      },
      {
        "key": "Down",
        "when": "inputFocus && dance.inPrompt",
        "command": "dance.changeInput",
        "args": {
          "action": "next"
        }
      },
      {
        "key": "Shift+'",
        "when": "editorTextFocus && dance.mode == 'normal'",
        "title": "Select register for next command",
        "command": "dance.selectRegister"
      },
      {
        "key": "0",
        "when": "editorTextFocus && dance.mode == 'normal'",
        "title": "Add the digit 0 to the counter",
        "command": "dance.updateCount",
        "args": {
          "addDigits": 0
        }
      },
      {
        "key": "NumPad0",
        "when": "editorTextFocus && dance.mode == 'normal'",
        "title": "Add the digit 0 to the counter",
        "command": "dance.updateCount",
        "args": {
          "addDigits": 0
        }
      },
      {
        "key": "1",
        "when": "editorTextFocus && dance.mode == 'normal'",
        "title": "Add the digit 1 to the counter",
        "command": "dance.updateCount",
        "args": {
          "addDigits": 1
        }
      },
      {
        "key": "NumPad1",
        "when": "editorTextFocus && dance.mode == 'normal'",
        "title": "Add the digit 1 to the counter",
        "command": "dance.updateCount",
        "args": {
          "addDigits": 1
        }
      },
      {
        "key": "2",
        "when": "editorTextFocus && dance.mode == 'normal'",
        "title": "Add the digit 2 to the counter",
        "command": "dance.updateCount",
        "args": {
          "addDigits": 2
        }
      },
      {
        "key": "NumPad2",
        "when": "editorTextFocus && dance.mode == 'normal'",
        "title": "Add the digit 2 to the counter",
        "command": "dance.updateCount",
        "args": {
          "addDigits": 2
        }
      },
      {
        "key": "3",
        "when": "editorTextFocus && dance.mode == 'normal'",
        "title": "Add the digit 3 to the counter",
        "command": "dance.updateCount",
        "args": {
          "addDigits": 3
        }
      },
      {
        "key": "NumPad3",
        "when": "editorTextFocus && dance.mode == 'normal'",
        "title": "Add the digit 3 to the counter",
        "command": "dance.updateCount",
        "args": {
          "addDigits": 3
        }
      },
      {
        "key": "4",
        "when": "editorTextFocus && dance.mode == 'normal'",
        "title": "Add the digit 4 to the counter",
        "command": "dance.updateCount",
        "args": {
          "addDigits": 4
        }
      },
      {
        "key": "NumPad4",
        "when": "editorTextFocus && dance.mode == 'normal'",
        "title": "Add the digit 4 to the counter",
        "command": "dance.updateCount",
        "args": {
          "addDigits": 4
        }
      },
      {
        "key": "5",
        "when": "editorTextFocus && dance.mode == 'normal'",
        "title": "Add the digit 5 to the counter",
        "command": "dance.updateCount",
        "args": {
          "addDigits": 5
        }
      },
      {
        "key": "NumPad5",
        "when": "editorTextFocus && dance.mode == 'normal'",
        "title": "Add the digit 5 to the counter",
        "command": "dance.updateCount",
        "args": {
          "addDigits": 5
        }
      },
      {
        "key": "6",
        "when": "editorTextFocus && dance.mode == 'normal'",
        "title": "Add the digit 6 to the counter",
        "command": "dance.updateCount",
        "args": {
          "addDigits": 6
        }
      },
      {
        "key": "NumPad6",
        "when": "editorTextFocus && dance.mode == 'normal'",
        "title": "Add the digit 6 to the counter",
        "command": "dance.updateCount",
        "args": {
          "addDigits": 6
        }
      },
      {
        "key": "7",
        "when": "editorTextFocus && dance.mode == 'normal'",
        "title": "Add the digit 7 to the counter",
        "command": "dance.updateCount",
        "args": {
          "addDigits": 7
        }
      },
      {
        "key": "NumPad7",
        "when": "editorTextFocus && dance.mode == 'normal'",
        "title": "Add the digit 7 to the counter",
        "command": "dance.updateCount",
        "args": {
          "addDigits": 7
        }
      },
      {
        "key": "8",
        "when": "editorTextFocus && dance.mode == 'normal'",
        "title": "Add the digit 8 to the counter",
        "command": "dance.updateCount",
        "args": {
          "addDigits": 8
        }
      },
      {
        "key": "NumPad8",
        "when": "editorTextFocus && dance.mode == 'normal'",
        "title": "Add the digit 8 to the counter",
        "command": "dance.updateCount",
        "args": {
          "addDigits": 8
        }
      },
      {
        "key": "9",
        "when": "editorTextFocus && dance.mode == 'normal'",
        "title": "Add the digit 9 to the counter",
        "command": "dance.updateCount",
        "args": {
          "addDigits": 9
        }
      },
      {
        "key": "NumPad9",
        "when": "editorTextFocus && dance.mode == 'normal'",
        "title": "Add the digit 9 to the counter",
        "command": "dance.updateCount",
        "args": {
          "addDigits": 9
        }
      },
      {
        "key": "Shift+;",
        "when": "editorTextFocus && dance.mode == 'normal'",
        "command": "workbench.action.showCommands",
        "args": {
          "$exclude": []
        }
      },
      {
        "key": "A",
        "when": "editorTextFocus && dance.mode == 'normal'",
        "title": "Insert after",
        "command": "dance.modes.insert.after"
      },
      {
        "key": "I",
        "when": "editorTextFocus && dance.mode == 'normal'",
        "title": "Insert before",
        "command": "dance.modes.insert.before"
      },
      {
        "key": "Shift+A",
        "when": "editorTextFocus && dance.mode == 'normal'",
        "title": "Insert at line end",
        "command": "dance.modes.insert.lineEnd"
      },
      {
        "key": "Shift+I",
        "when": "editorTextFocus && dance.mode == 'normal'",
        "title": "Insert at line start",
        "command": "dance.modes.insert.lineStart"
      },
      {
        "key": "Escape",
        "when": "editorTextFocus && dance.mode == 'insert'",
        "title": "Set mode to Normal",
        "command": "dance.modes.set.normal"
      },
      {
        "key": "Ctrl+V",
        "when": "editorTextFocus && dance.mode == 'normal'",
        "title": "Temporary Insert mode",
        "command": "dance.modes.set.temporarily.insert"
      },
      {
        "key": "Ctrl+V",
        "when": "editorTextFocus && dance.mode == 'insert'",
        "title": "Temporary Normal mode",
        "command": "dance.modes.set.temporarily.normal"
      },
      {
        "key": "/",
        "when": "editorTextFocus && dance.mode == 'normal'",
        "title": "Search",
        "command": "dance.search"
      },
      {
        "key": "NumPad_Divide",
        "when": "editorTextFocus && dance.mode == 'normal'",
        "title": "Search",
        "command": "dance.search"
      },
      {
        "key": "Alt+/",
        "when": "editorTextFocus && dance.mode == 'normal'",
        "title": "Search backward",
        "command": "dance.search.backward"
      },
      {
        "key": "Shift+Alt+/",
        "when": "editorTextFocus && dance.mode == 'normal'",
        "title": "Search backward (extend)",
        "command": "dance.search.backward.extend"
      },
      {
        "key": "Shift+/",
        "when": "editorTextFocus && dance.mode == 'normal'",
        "title": "Search (extend)",
        "command": "dance.search.extend"
      },
      {
        "key": "N",
        "when": "editorTextFocus && dance.mode == 'normal'",
        "title": "Select next match",
        "command": "dance.search.next"
      },
      {
        "key": "Shift+N",
        "when": "editorTextFocus && dance.mode == 'normal'",
        "title": "Add next match",
        "command": "dance.search.next.add"
      },
      {
        "key": "Alt+N",
        "when": "editorTextFocus && dance.mode == 'normal'",
        "title": "Select previous match",
        "command": "dance.search.previous"
      },
      {
        "key": "Shift+Alt+N",
        "when": "editorTextFocus && dance.mode == 'normal'",
        "title": "Add previous match",
        "command": "dance.search.previous.add"
      },
      {
        "key": "Shift+Alt+8",
        "when": "editorTextFocus && dance.mode == 'normal'",
        "title": "Search current selection",
        "command": "dance.search.selection"
      },
      {
        "key": "Alt+NumPad_Multiply",
        "when": "editorTextFocus && dance.mode == 'normal'",
        "title": "Search current selection",
        "command": "dance.search.selection"
      },
      {
        "key": "Shift+8",
        "when": "editorTextFocus && dance.mode == 'normal'",
        "title": "Search current selection (smart)",
        "command": "dance.search.selection.smart"
      },
      {
        "key": "NumPad_Multiply",
        "when": "editorTextFocus && dance.mode == 'normal'",
        "title": "Search current selection (smart)",
        "command": "dance.search.selection.smart"
      },
      {
        "key": "T",
        "when": "editorTextFocus && dance.mode == 'normal'",
        "title": "Select to character (excluded)",
        "command": "dance.seek"
      },
      {
        "key": "Alt+A",
        "when": "editorTextFocus && dance.mode == 'normal'",
        "title": "Select whole object",
        "command": "dance.seek.askObject"
      },
      {
        "key": "Alt+A",
        "when": "editorTextFocus && dance.mode == 'insert'",
        "title": "Select whole object",
        "command": "dance.seek.askObject"
      },
      {
        "key": "]",
        "when": "editorTextFocus && dance.mode == 'normal'",
        "title": "Select to whole object end",
        "command": "dance.seek.askObject.end"
      },
      {
        "key": "Shift+]",
        "when": "editorTextFocus && dance.mode == 'normal'",
        "title": "Extend to whole object end",
        "command": "dance.seek.askObject.end.extend"
      },
      {
        "key": "Alt+I",
        "when": "editorTextFocus && dance.mode == 'normal'",
        "title": "Select inner object",
        "command": "dance.seek.askObject.inner"
      },
      {
        "key": "Alt+I",
        "when": "editorTextFocus && dance.mode == 'insert'",
        "title": "Select inner object",
        "command": "dance.seek.askObject.inner"
      },
      {
        "key": "Alt+]",
        "when": "editorTextFocus && dance.mode == 'normal'",
        "title": "Select to inner object end",
        "command": "dance.seek.askObject.inner.end"
      },
      {
        "key": "Shift+Alt+]",
        "when": "editorTextFocus && dance.mode == 'normal'",
        "title": "Extend to inner object end",
        "command": "dance.seek.askObject.inner.end.extend"
      },
      {
        "key": "Alt+[",
        "when": "editorTextFocus && dance.mode == 'normal'",
        "title": "Select to inner object start",
        "command": "dance.seek.askObject.inner.start"
      },
      {
        "key": "Shift+Alt+[",
        "when": "editorTextFocus && dance.mode == 'normal'",
        "title": "Extend to inner object start",
        "command": "dance.seek.askObject.inner.start.extend"
      },
      {
        "key": "[",
        "when": "editorTextFocus && dance.mode == 'normal'",
        "title": "Select to whole object start",
        "command": "dance.seek.askObject.start"
      },
      {
        "key": "Shift+[",
        "when": "editorTextFocus && dance.mode == 'normal'",
        "title": "Extend to whole object start",
        "command": "dance.seek.askObject.start.extend"
      },
      {
        "key": "Alt+T",
        "when": "editorTextFocus && dance.mode == 'normal'",
        "title": "Select to character (excluded, backward)",
        "command": "dance.seek.backward"
      },
      {
        "key": "M",
        "when": "editorTextFocus && dance.mode == 'normal'",
        "title": "Select to next enclosing character",
        "command": "dance.seek.enclosing"
      },
      {
        "key": "Alt+M",
        "when": "editorTextFocus && dance.mode == 'normal'",
        "title": "Select to previous enclosing character",
        "command": "dance.seek.enclosing.backward"
      },
      {
        "key": "Shift+M",
        "when": "editorTextFocus && dance.mode == 'normal'",
        "title": "Extend to next enclosing character",
        "command": "dance.seek.enclosing.extend"
      },
      {
        "key": "Shift+Alt+M",
        "when": "editorTextFocus && dance.mode == 'normal'",
        "title": "Extend to previous enclosing character",
        "command": "dance.seek.enclosing.extend.backward"
      },
      {
        "key": "Shift+T",
        "when": "editorTextFocus && dance.mode == 'normal'",
        "title": "Extend to character (excluded)",
        "command": "dance.seek.extend"
      },
      {
        "key": "Shift+Alt+T",
        "when": "editorTextFocus && dance.mode == 'normal'",
        "title": "Extend to character (excluded, backward)",
        "command": "dance.seek.extend.backward"
      },
      {
        "key": "F",
        "when": "editorTextFocus && dance.mode == 'normal'",
        "title": "Select to character (included)",
        "command": "dance.seek.included"
      },
      {
        "key": "Alt+F",
        "when": "editorTextFocus && dance.mode == 'normal'",
        "title": "Select to character (included, backward)",
        "command": "dance.seek.included.backward"
      },
      {
        "key": "Shift+F",
        "when": "editorTextFocus && dance.mode == 'normal'",
        "title": "Extend to character (included)",
        "command": "dance.seek.included.extend"
      },
      {
        "key": "Shift+Alt+F",
        "when": "editorTextFocus && dance.mode == 'normal'",
        "title": "Extend to character (included, backward)",
        "command": "dance.seek.included.extend.backward"
      },
      {
        "key": "W",
        "when": "editorTextFocus && dance.mode == 'normal'",
        "title": "Select to next word start",
        "command": "dance.seek.word"
      },
      {
        "key": "B",
        "when": "editorTextFocus && dance.mode == 'normal'",
        "title": "Select to previous word start",
        "command": "dance.seek.word.backward"
      },
      {
        "key": "Shift+W",
        "when": "editorTextFocus && dance.mode == 'normal'",
        "title": "Extend to next word start",
        "command": "dance.seek.word.extend"
      },
      {
        "key": "Shift+B",
        "when": "editorTextFocus && dance.mode == 'normal'",
        "title": "Extend to previous word start",
        "command": "dance.seek.word.extend.backward"
      },
      {
        "key": "Alt+W",
        "when": "editorTextFocus && dance.mode == 'normal'",
        "title": "Select to next non-whitespace word start",
        "command": "dance.seek.word.ws"
      },
      {
        "key": "Alt+B",
        "when": "editorTextFocus && dance.mode == 'normal'",
        "title": "Select to previous non-whitespace word start",
        "command": "dance.seek.word.ws.backward"
      },
      {
        "key": "Shift+Alt+W",
        "when": "editorTextFocus && dance.mode == 'normal'",
        "title": "Extend to next non-whitespace word start",
        "command": "dance.seek.word.ws.extend"
      },
      {
        "key": "Shift+Alt+B",
        "when": "editorTextFocus && dance.mode == 'normal'",
        "title": "Extend to previous non-whitespace word start",
        "command": "dance.seek.word.ws.extend.backward"
      },
      {
        "key": "E",
        "when": "editorTextFocus && dance.mode == 'normal'",
        "title": "Select to next word end",
        "command": "dance.seek.wordEnd"
      },
      {
        "key": "Shift+E",
        "when": "editorTextFocus && dance.mode == 'normal'",
        "title": "Extend to next word end",
        "command": "dance.seek.wordEnd.extend"
      },
      {
        "key": "Alt+E",
        "when": "editorTextFocus && dance.mode == 'normal'",
        "title": "Select to next non-whitespace word end",
        "command": "dance.seek.wordEnd.ws"
      },
      {
        "key": "Shift+Alt+E",
        "when": "editorTextFocus && dance.mode == 'normal'",
        "title": "Extend to next non-whitespace word end",
        "command": "dance.seek.wordEnd.ws.extend"
      },
      {
        "key": "Shift+5",
        "when": "editorTextFocus && dance.mode == 'normal'",
        "title": "Select whole buffer",
        "command": "dance.select.buffer"
      },
      {
        "key": "Shift+J",
        "when": "editorTextFocus && dance.mode == 'normal'",
        "title": "Extend down",
        "command": "dance.select.down.extend"
      },
      {
        "key": "Shift+Down",
        "when": "editorTextFocus && dance.mode == 'normal'",
        "title": "Extend down",
        "command": "dance.select.down.extend"
      },
      {
        "key": "J",
        "when": "editorTextFocus && dance.mode == 'normal'",
        "title": "Jump down",
        "command": "dance.select.down.jump"
      },
      {
        "key": "Down",
        "when": "editorTextFocus && dance.mode == 'normal'",
        "title": "Jump down",
        "command": "dance.select.down.jump"
      },
      {
        "key": "Shift+H",
        "when": "editorTextFocus && dance.mode == 'normal'",
        "title": "Extend left",
        "command": "dance.select.left.extend"
      },
      {
        "key": "Shift+Left",
        "when": "editorTextFocus && dance.mode == 'normal'",
        "title": "Extend left",
        "command": "dance.select.left.extend"
      },
      {
        "key": "H",
        "when": "editorTextFocus && dance.mode == 'normal'",
        "title": "Jump left",
        "command": "dance.select.left.jump"
      },
      {
        "key": "Left",
        "when": "editorTextFocus && dance.mode == 'normal'",
        "title": "Jump left",
        "command": "dance.select.left.jump"
      },
      {
        "key": "Alt+L",
        "when": "editorTextFocus && dance.mode == 'normal'",
        "title": "Select to line end",
        "command": "dance.select.lineEnd"
      },
      {
        "key": "End",
        "when": "editorTextFocus && dance.mode == 'normal'",
        "title": "Select to line end",
        "command": "dance.select.lineEnd"
      },
      {
        "key": "Shift+Alt+L",
        "when": "editorTextFocus && dance.mode == 'normal'",
        "title": "Extend to line end",
        "command": "dance.select.lineEnd.extend"
      },
      {
        "key": "Shift+End",
        "when": "editorTextFocus && dance.mode == 'normal'",
        "title": "Extend to line end",
        "command": "dance.select.lineEnd.extend"
      },
      {
        "key": "Alt+H",
        "when": "editorTextFocus && dance.mode == 'normal'",
        "title": "Select to line start",
        "command": "dance.select.lineStart"
      },
      {
        "key": "Home",
        "when": "editorTextFocus && dance.mode == 'normal'",
        "title": "Select to line start",
        "command": "dance.select.lineStart"
      },
      {
        "key": "Shift+Alt+H",
        "when": "editorTextFocus && dance.mode == 'normal'",
        "title": "Extend to line start",
        "command": "dance.select.lineStart.extend"
      },
      {
        "key": "Shift+Home",
        "when": "editorTextFocus && dance.mode == 'normal'",
        "title": "Extend to line start",
        "command": "dance.select.lineStart.extend"
      },
      {
        "key": "Shift+L",
        "when": "editorTextFocus && dance.mode == 'normal'",
        "title": "Extend right",
        "command": "dance.select.right.extend"
      },
      {
        "key": "Shift+Right",
        "when": "editorTextFocus && dance.mode == 'normal'",
        "title": "Extend right",
        "command": "dance.select.right.extend"
      },
      {
        "key": "L",
        "when": "editorTextFocus && dance.mode == 'normal'",
        "title": "Jump right",
        "command": "dance.select.right.jump"
      },
      {
        "key": "Right",
        "when": "editorTextFocus && dance.mode == 'normal'",
        "title": "Jump right",
        "command": "dance.select.right.jump"
      },
      {
        "key": "Shift+G",
        "when": "editorTextFocus && dance.mode == 'normal'",
        "title": "Extend to",
        "command": "dance.select.to.extend"
      },
      {
        "key": "G",
        "when": "editorTextFocus && dance.mode == 'normal'",
        "title": "Go to",
        "command": "dance.select.to.jump"
      },
      {
        "key": "Shift+K",
        "when": "editorTextFocus && dance.mode == 'normal'",
        "title": "Extend up",
        "command": "dance.select.up.extend"
      },
      {
        "key": "Shift+Up",
        "when": "editorTextFocus && dance.mode == 'normal'",
        "title": "Extend up",
        "command": "dance.select.up.extend"
      },
      {
        "key": "K",
        "when": "editorTextFocus && dance.mode == 'normal'",
        "title": "Jump up",
        "command": "dance.select.up.jump"
      },
      {
        "key": "Up",
        "when": "editorTextFocus && dance.mode == 'normal'",
        "title": "Jump up",
        "command": "dance.select.up.jump"
      },
      {
        "key": "Ctrl+F",
        "when": "editorTextFocus && dance.mode == 'normal'",
        "command": "dance.select.vertically",
        "args": {
          "direction": 1,
          "by": "page",
          "shift": "jump"
        }
      },
      {
        "key": "Ctrl+F",
        "when": "editorTextFocus && dance.mode == 'insert'",
        "command": "dance.select.vertically",
        "args": {
          "direction": 1,
          "by": "page",
          "shift": "jump"
        }
      },
      {
        "key": "Ctrl+D",
        "when": "editorTextFocus && dance.mode == 'normal'",
        "command": "dance.select.vertically",
        "args": {
          "direction": 1,
          "by": "halfPage",
          "shift": "jump"
        }
      },
      {
        "key": "Ctrl+D",
        "when": "editorTextFocus && dance.mode == 'insert'",
        "command": "dance.select.vertically",
        "args": {
          "direction": 1,
          "by": "halfPage",
          "shift": "jump"
        }
      },
      {
        "key": "Ctrl+B",
        "when": "editorTextFocus && dance.mode == 'normal'",
        "command": "dance.select.vertically",
        "args": {
          "direction": -1,
          "by": "page",
          "shift": "jump"
        }
      },
      {
        "key": "Ctrl+B",
        "when": "editorTextFocus && dance.mode == 'insert'",
        "command": "dance.select.vertically",
        "args": {
          "direction": -1,
          "by": "page",
          "shift": "jump"
        }
      },
      {
        "key": "Ctrl+U",
        "when": "editorTextFocus && dance.mode == 'normal'",
        "command": "dance.select.vertically",
        "args": {
          "direction": -1,
          "by": "halfPage",
          "shift": "jump"
        }
      },
      {
        "key": "Ctrl+U",
        "when": "editorTextFocus && dance.mode == 'insert'",
        "command": "dance.select.vertically",
        "args": {
          "direction": -1,
          "by": "halfPage",
          "shift": "jump"
        }
      },
      {
        "key": "Alt+;",
        "when": "editorTextFocus && dance.mode == 'normal'",
        "title": "Change direction of selections",
        "command": "dance.selections.changeDirection"
      },
      {
        "key": "Alt+,",
        "when": "editorTextFocus && dance.mode == 'normal'",
        "title": "Clear main selections",
        "command": "dance.selections.clear.main"
      },
      {
        "key": ",",
        "when": "editorTextFocus && dance.mode == 'normal'",
        "title": "Clear secondary selections",
        "command": "dance.selections.clear.secondary"
      },
      {
        "key": "Shift+C",
        "when": "editorTextFocus && dance.mode == 'normal'",
        "title": "Copy selections below",
        "command": "dance.selections.copy"
      },
      {
        "key": "Shift+Alt+C",
        "when": "editorTextFocus && dance.mode == 'normal'",
        "title": "Copy selections above",
        "command": "dance.selections.copy.above"
      },
      {
        "key": "X",
        "when": "editorTextFocus && dance.mode == 'normal'",
        "title": "Expand to lines",
        "command": "dance.selections.expandToLines"
      },
      {
        "key": "Shift+Alt+;",
        "when": "editorTextFocus && dance.mode == 'normal'",
        "title": "Forward selections",
        "command": "dance.selections.faceForward"
      },
      {
        "key": "Shift+4",
        "when": "editorTextFocus && dance.mode == 'normal'",
        "title": "Filter selections",
        "command": "dance.selections.filter"
      },
      {
        "key": "Alt+K",
        "when": "editorTextFocus && dance.mode == 'normal'",
        "title": "Keep matching selections",
        "command": "dance.selections.filter.regexp"
      },
      {
        "key": "Shift+Alt+K",
        "when": "editorTextFocus && dance.mode == 'normal'",
        "title": "Clear matching selections",
        "command": "dance.selections.filter.regexp.inverse"
      },
      {
        "key": "Shift+Alt+-",
        "when": "editorTextFocus && dance.mode == 'normal'",
        "title": "Merge contiguous selections",
        "command": "dance.selections.merge"
      },
      {
        "key": "Shift+Alt+\\",
        "when": "editorTextFocus && dance.mode == 'normal'",
        "title": "Pipe selections",
        "command": "dance.selections.pipe"
      },
      {
        "key": "Shift+1",
        "when": "editorTextFocus && dance.mode == 'normal'",
        "title": "Pipe and append",
        "command": "dance.selections.pipe.append"
      },
      {
        "key": "Shift+Alt+1",
        "when": "editorTextFocus && dance.mode == 'normal'",
        "title": "Pipe and prepend",
        "command": "dance.selections.pipe.prepend"
      },
      {
        "key": "Shift+\\",
        "when": "editorTextFocus && dance.mode == 'normal'",
        "title": "Pipe and replace",
        "command": "dance.selections.pipe.replace"
      },
      {
        "key": ";",
        "when": "editorTextFocus && dance.mode == 'normal'",
        "title": "Reduce selections to their cursor",
        "command": "dance.selections.reduce"
      },
      {
        "key": "Shift+Alt+S",
        "when": "editorTextFocus && dance.mode == 'normal'",
        "title": "Reduce selections to their ends",
        "command": "dance.selections.reduce.edges"
      },
      {
        "key": "Z",
        "when": "editorTextFocus && dance.mode == 'normal'",
        "title": "Restore selections",
        "command": "dance.selections.restore"
      },
      {
        "key": "Alt+Z",
        "when": "editorTextFocus && dance.mode == 'normal'",
        "title": "Combine register selections with current ones",
        "command": "dance.selections.restore.withCurrent"
      },
      {
        "key": "Shift+Alt+Z",
        "when": "editorTextFocus && dance.mode == 'normal'",
        "command": "dance.selections.restore.withCurrent",
        "args": {
          "reverse": true,
          "$exclude": []
        }
      },
      {
        "key": "Shift+Z",
        "when": "editorTextFocus && dance.mode == 'normal'",
        "title": "Save selections",
        "command": "dance.selections.save"
      },
      {
        "key": "Y",
        "when": "editorTextFocus && dance.mode == 'normal'",
        "title": "Copy selections text",
        "command": "dance.selections.saveText"
      },
      {
        "key": "S",
        "when": "editorTextFocus && dance.mode == 'normal'",
        "title": "Leap or select",
        "command": "dance.selections.select.orLeap"
      },
      {
        "key": "Shift+S",
        "when": "editorTextFocus && dance.mode == 'normal'",
        "title": "Split selections",
        "command": "dance.selections.split"
      },
      {
        "key": "Alt+S",
        "when": "editorTextFocus && dance.mode == 'normal'",
        "title": "Leap or select backward",
        "command": "dance.selections.splitLines.orLeap.backward"
      },
      {
        "key": "Enter",
        "when": "editorTextFocus && dance.mode == 'normal'",
        "title": "Toggle selection indices",
        "command": "dance.selections.toggleIndices"
      },
      {
        "key": "Alt+X",
        "when": "editorTextFocus && dance.mode == 'normal'",
        "title": "Trim lines",
        "command": "dance.selections.trimLines"
      },
      {
        "key": "Shift+-",
        "when": "editorTextFocus && dance.mode == 'normal'",
        "title": "Trim whitespace",
        "command": "dance.selections.trimWhitespace"
      },
      {
        "key": "Shift+Alt+0",
        "when": "editorTextFocus && dance.mode == 'normal'",
        "title": "Rotate selections clockwise",
        "command": "dance.selections.rotate.both"
      },
      {
        "key": "Shift+Alt+9",
        "when": "editorTextFocus && dance.mode == 'normal'",
        "title": "Rotate selections counter-clockwise",
        "command": "dance.selections.rotate.both.reverse"
      },
      {
        "key": "Shift+0",
        "when": "editorTextFocus && dance.mode == 'normal'",
        "title": "Rotate selections clockwise (selections only)",
        "command": "dance.selections.rotate.selections"
      },
      {
        "key": "Shift+9",
        "when": "editorTextFocus && dance.mode == 'normal'",
        "title": "Rotate selections counter-clockwise (selections only)",
        "command": "dance.selections.rotate.selections.reverse"
      },
      {
        "key": "V",
        "when": "editorTextFocus && dance.mode == 'normal'",
        "title": "Show view menu",
        "command": "dance.openMenu",
        "args": {
          "menu": "view",
          "$exclude": []
        }
      },
      {
        "key": "Shift+V",
        "when": "editorTextFocus && dance.mode == 'normal'",
        "title": "Show view menu (locked)",
        "command": "dance.openMenu",
        "args": {
          "menu": "view",
          "locked": true,
          "$exclude": []
        }
      },
      {
        "key": "Shift+D",
        "command": "dance.ignore",
        "when": "editorTextFocus && dance.mode == 'normal'"
      },
      {
        "key": "Shift+X",
        "command": "dance.ignore",
        "when": "editorTextFocus && dance.mode == 'normal'"
      },
      {
        "key": "Shift+Y",
        "command": "dance.ignore",
        "when": "editorTextFocus && dance.mode == 'normal'"
      },
      {
        "key": "Shift+2",
        "command": "dance.ignore",
        "when": "editorTextFocus && dance.mode == 'normal'"
      },
      {
        "key": "Shift+3",
        "command": "dance.ignore",
        "when": "editorTextFocus && dance.mode == 'normal'"
      },
      {
        "key": "Shift+6",
        "command": "dance.ignore",
        "when": "editorTextFocus && dance.mode == 'normal'"
      },
      {
        "key": "'",
        "command": "dance.ignore",
        "when": "editorTextFocus && dance.mode == 'normal'"
      },
      {
        "key": "-",
        "command": "dance.ignore",
        "when": "editorTextFocus && dance.mode == 'normal'"
      },
      {
        "key": "=",
        "command": "dance.ignore",
        "when": "editorTextFocus && dance.mode == 'normal'"
      },
      {
        "key": "Tab",
        "command": "dance.ignore",
        "when": "editorTextFocus && dance.mode == 'normal'"
      },
      {
        "key": "Space",
        "command": "dance.ignore",
        "when": "editorTextFocus && dance.mode == 'normal'"
      },
      {
        "key": "NumPad_Add",
        "command": "dance.ignore",
        "when": "editorTextFocus && dance.mode == 'normal'"
      },
      {
        "key": "NumPad_Subtract",
        "command": "dance.ignore",
        "when": "editorTextFocus && dance.mode == 'normal'"
      },
      {
        "key": "Shift+=",
        "command": "dance.ignore",
        "when": "editorTextFocus && dance.mode == 'normal'"
      },
      {
        "key": "Shift+Tab",
        "command": "dance.ignore",
        "when": "editorTextFocus && dance.mode == 'normal'"
      },
      {
        "key": "Shift+Space",
        "command": "dance.ignore",
        "when": "editorTextFocus && dance.mode == 'normal'"
      },
      {
        "key": "Shift+NumPad_Add",
        "command": "dance.ignore",
        "when": "editorTextFocus && dance.mode == 'normal'"
      },
      {
        "key": "Shift+NumPad_Subtract",
        "command": "dance.ignore",
        "when": "editorTextFocus && dance.mode == 'normal'"
      }
    ]
  }
}<|MERGE_RESOLUTION|>--- conflicted
+++ resolved
@@ -32,15 +32,8 @@
     "vscode:prepublish": "yarn run generate && yarn run compile && yarn run compile-web",
     "package": "vsce package --allow-star-activation",
     "publish": "vsce publish --allow-star-activation",
-<<<<<<< HEAD
     "package:pre": "vsce package --allow-star-activation --pre-release --no-git-tag-version --no-update-package-json 0.5.16001",
     "publish:pre": "vsce publish --allow-star-activation --pre-release --no-git-tag-version --no-update-package-json 0.5.16001",
-    "package-helix": "cd extensions/helix && yarn run package",
-    "publish-helix": "cd extensions/helix && yarn run publish",
-=======
-    "package:pre": "vsce package --allow-star-activation --pre-release --no-git-tag-version --no-update-package-json 0.5.15001",
-    "publish:pre": "vsce publish --allow-star-activation --pre-release --no-git-tag-version --no-update-package-json 0.5.15001",
->>>>>>> 77882fdf
     "package-helix:pre": "cd extensions/helix && yarn run package:pre",
     "publish-helix:pre": "cd extensions/helix && yarn run publish:pre"
   },
