{
  "name": "dancehelix",
  "description": "Fork of Dance with helix keybindings (Unfinished)",
  "version": "0.5.13",
  "license": "ISC",
  "author": {
    "name": "Leo",
    "email": "le.lueker@gmail.com"
  },
  "repository": {
    "type": "git",
    "url": "https://github.com/Silverquark/dance.git"
  },
  "main": "./out/src/extension.js",
  "browser": "./out/web/extension.js",
  "engines": {
    "vscode": "^1.63.0"
  },
  "scripts": {
    "check": "eslint . && depcruise -v .dependency-cruiser.js src",
    "format": "eslint . --fix",
    "generate": "ts-node ./meta.ts",
    "generate:watch": "ts-node ./meta.ts --watch",
    "vscode:prepublish": "yarn run generate && yarn run compile && yarn run compile-web",
    "compile": "tsc -p ./",
    "compile:watch": "tsc -watch -p ./",
    "compile-web": "webpack --mode production --devtool hidden-source-map --config ./webpack.web.config.js",
    "compile-web:watch": "webpack --watch --config ./webpack.web.config.js",
    "test": "yarn run compile && node ./out/test/run.js",
    "package": "vsce package --allow-star-activation",
    "publish": "vsce publish --allow-star-activation",
<<<<<<< HEAD
    "publish:pre": "vsce publish --allow-star-activation --pre-release --no-git-tag-version --no-update-package-json 0.5.13001"
=======
    "publish:pre": "vsce publish --allow-star-activation --pre-release --no-git-tag-version --no-update-package-json 0.5.12002"
>>>>>>> b144b02b
  },
  "devDependencies": {
    "@types/glob": "^7.2.0",
    "@types/mocha": "^9.1.1",
    "@types/node": "^17.0.33",
    "@types/vscode": "^1.63.0",
    "@typescript-eslint/eslint-plugin": "^5.23.0",
    "@typescript-eslint/parser": "^5.23.0",
    "@vscode/test-electron": "^2.1.3",
    "chokidar": "^3.5.3",
    "dependency-cruiser": "^11.7.0",
    "eslint": "^8.15.0",
    "glob": "^8.0.3",
    "mocha": "^10.0.0",
    "source-map-support": "^0.5.21",
    "ts-loader": "^9.3.1",
    "ts-node": "^10.8.1",
    "typescript": "^4.8.4",
    "unexpected": "^13.0.0",
    "vsce": "^2.7.0",
    "webpack": "^5.72.1",
    "webpack-cli": "^4.9.2",
    "yaml": "^2.1.1"
  },
  "displayName": "Dance - Helix Alpha",
  "publisher": "silverquark",
  "categories": [
    "Keymaps",
    "Other"
  ],
  "readme": "README.md",
  "icon": "assets/dance.png",
  "activationEvents": [
    "*"
  ],
  "extensionKind": [
    "ui",
    "workspace"
  ],
  "dance.disableArbitraryCodeExecution": false,
  "dance.disableArbitraryCommandExecution": false,
  "capabilities": {
    "untrustedWorkspaces": {
      "supported": "limited",
      "description": "Existing menu items and mode commands can only be updated if the current workspace is trusted in order to ensure untrusted workspaces do not execute malicious commands."
    },
    "virtualWorkspaces": true
  },
  "contributes": {
    "configuration": {
      "type": "object",
      "title": "Dance",
      "properties": {
        "dance.defaultMode": {
          "type": "string",
          "scope": "language-overridable",
          "default": "normal",
          "description": "Controls which mode is set by default when an editor is opened.",
          "pattern": "^[a-zA-Z]\\w*$",
          "patternErrorMessage": ""
        },
        "dance.modes": {
          "type": "object",
          "scope": "language-overridable",
          "additionalProperties": {
            "type": "object",
            "propertyNames": {
              "pattern": "^[a-zA-Z]\\w*$",
              "patternErrorMessage": ""
            },
            "properties": {
              "inheritFrom": {
                "type": [
                  "string",
                  "null"
                ],
                "description": "Controls how default configuration options are obtained for this mode. Specify a string to inherit from the mode with the given name, and null to inherit from the VS Code configuration.",
                "pattern": "^[a-zA-Z]\\w*$",
                "patternErrorMessage": ""
              },
              "cursorStyle": {
                "enum": [
                  "line",
                  "block",
                  "underline",
                  "line-thin",
                  "block-outline",
                  "underline-thin",
                  "inherit",
                  null
                ],
                "description": "Controls the cursor style."
              },
              "lineHighlight": {
                "type": [
                  "string",
                  "null"
                ],
                "markdownDescription": "Controls the line highlighting applied to active lines. Can be an hex color, a [theme color](https://code.visualstudio.com/api/references/theme-color) or null.",
                "deprecationMessage": "`lineHighlight` is deprecated. Use `dance.modes.*.backgroundColor` instead.",
                "markdownDeprecationMessage": "`lineHighlight` is deprecated. Use `#dance.modes#.*.backgroundColor` instead.",
                "pattern": "^(#[a-fA-F0-9]{3}|#[a-fA-F0-9]{6}|#[a-fA-F0-9]{8}|\\$([a-zA-Z]+(\\.[a-zA-Z]+)+))$",
                "patternErrorMessage": "Color should be an hex color or a '$' sign followed by a color identifier."
              },
              "lineNumbers": {
                "enum": [
                  "off",
                  "on",
                  "relative",
                  "inherit",
                  null
                ],
                "description": "Controls the display of line numbers.",
                "enumDescriptions": [
                  "No line numbers.",
                  "Absolute line numbers.",
                  "Relative line numbers.",
                  "Inherit from `editor.lineNumbers`."
                ]
              },
              "onEnterMode": {
                "type": "array",
                "items": {
                  "type": [
                    "array",
                    "object",
                    "string"
                  ],
                  "properties": {
                    "command": {
                      "type": "string"
                    },
                    "args": {}
                  },
                  "required": [
                    "command"
                  ]
                },
                "description": "Controls what commands should be executed upon entering this mode."
              },
              "onLeaveMode": {
                "type": "array",
                "items": {
                  "type": [
                    "array",
                    "object",
                    "string"
                  ],
                  "properties": {
                    "command": {
                      "type": "string"
                    },
                    "args": {}
                  },
                  "required": [
                    "command"
                  ]
                },
                "description": "Controls what commands should be executed upon leaving this mode."
              },
              "selectionBehavior": {
                "enum": [
                  "caret",
                  "character",
                  null
                ],
                "default": "caret",
                "description": "Controls how selections behave within VS Code.",
                "markdownEnumDescriptions": [
                  "Selections are anchored to carets, which is the native VS Code behavior; that is, they are positioned *between* characters and can therefore be empty.",
                  "Selections are anchored to characters, like Kakoune; that is, they are positioned *on* characters, and therefore cannot be empty. Additionally, one-character selections will behave as if they were non-directional, like Kakoune."
                ]
              },
              "decorations": {
                "type": [
                  "array",
                  "object",
                  "null"
                ],
                "properties": {
                  "applyTo": {
                    "enum": [
                      "all",
                      "main",
                      "secondary"
                    ],
                    "default": "all",
                    "description": "The selections to apply this style to.",
                    "enumDescriptions": [
                      "Apply to all selections.",
                      "Apply to main selection only.",
                      "Apply to all selections except main selection."
                    ]
                  },
                  "backgroundColor": {
                    "type": "string",
                    "pattern": "^(#[a-fA-F0-9]{3}|#[a-fA-F0-9]{6}|#[a-fA-F0-9]{8}|\\$([a-zA-Z]+(\\.[a-zA-Z]+)+))$",
                    "patternErrorMessage": "Color should be an hex color or a '$' sign followed by a color identifier."
                  },
                  "borderColor": {
                    "type": "string",
                    "pattern": "^(#[a-fA-F0-9]{3}|#[a-fA-F0-9]{6}|#[a-fA-F0-9]{8}|\\$([a-zA-Z]+(\\.[a-zA-Z]+)+))$",
                    "patternErrorMessage": "Color should be an hex color or a '$' sign followed by a color identifier."
                  },
                  "borderStyle": {
                    "type": "string"
                  },
                  "borderWidth": {
                    "type": "string"
                  },
                  "borderRadius": {
                    "type": "string"
                  },
                  "isWholeLine": {
                    "type": "boolean",
                    "default": false
                  },
                  "after": {
                    "type": "object"
                  },
                  "before": {
                    "type": "object"
                  }
                },
                "description": "The decorations to apply to selections.",
                "items": {
                  "type": "object",
                  "properties": {
                    "applyTo": {
                      "enum": [
                        "all",
                        "main",
                        "secondary"
                      ],
                      "default": "all",
                      "description": "The selections to apply this style to.",
                      "enumDescriptions": [
                        "Apply to all selections.",
                        "Apply to main selection only.",
                        "Apply to all selections except main selection."
                      ]
                    },
                    "backgroundColor": {
                      "type": "string",
                      "pattern": "^(#[a-fA-F0-9]{3}|#[a-fA-F0-9]{6}|#[a-fA-F0-9]{8}|\\$([a-zA-Z]+(\\.[a-zA-Z]+)+))$",
                      "patternErrorMessage": "Color should be an hex color or a '$' sign followed by a color identifier."
                    },
                    "borderColor": {
                      "type": "string",
                      "pattern": "^(#[a-fA-F0-9]{3}|#[a-fA-F0-9]{6}|#[a-fA-F0-9]{8}|\\$([a-zA-Z]+(\\.[a-zA-Z]+)+))$",
                      "patternErrorMessage": "Color should be an hex color or a '$' sign followed by a color identifier."
                    },
                    "borderStyle": {
                      "type": "string"
                    },
                    "borderWidth": {
                      "type": "string"
                    },
                    "borderRadius": {
                      "type": "string"
                    },
                    "isWholeLine": {
                      "type": "boolean",
                      "default": false
                    },
                    "after": {
                      "type": "object"
                    },
                    "before": {
                      "type": "object"
                    }
                  }
                }
              },
              "hiddenSelectionsIndicatorsDecoration": {
                "type": [
                  "object",
                  "null"
                ],
                "properties": {
                  "applyTo": {
                    "enum": [
                      "all",
                      "main",
                      "secondary"
                    ],
                    "default": "all",
                    "description": "The selections to apply this style to.",
                    "enumDescriptions": [
                      "Apply to all selections.",
                      "Apply to main selection only.",
                      "Apply to all selections except main selection."
                    ]
                  },
                  "backgroundColor": {
                    "type": "string",
                    "pattern": "^(#[a-fA-F0-9]{3}|#[a-fA-F0-9]{6}|#[a-fA-F0-9]{8}|\\$([a-zA-Z]+(\\.[a-zA-Z]+)+))$",
                    "patternErrorMessage": "Color should be an hex color or a '$' sign followed by a color identifier."
                  },
                  "borderColor": {
                    "type": "string",
                    "pattern": "^(#[a-fA-F0-9]{3}|#[a-fA-F0-9]{6}|#[a-fA-F0-9]{8}|\\$([a-zA-Z]+(\\.[a-zA-Z]+)+))$",
                    "patternErrorMessage": "Color should be an hex color or a '$' sign followed by a color identifier."
                  },
                  "borderStyle": {
                    "type": "string"
                  },
                  "borderWidth": {
                    "type": "string"
                  },
                  "borderRadius": {
                    "type": "string"
                  },
                  "isWholeLine": {
                    "type": "boolean",
                    "default": false
                  },
                  "after": {
                    "type": "object"
                  },
                  "before": {
                    "type": "object"
                  }
                },
                "description": "The decorations to apply to the hidden selections indicator, shown when some selections are below or above the lines currently shown in the editor. Specify an empty object {} to disable this indicator."
              }
            },
            "additionalProperties": false
          },
          "default": {
            "": {
              "hiddenSelectionsIndicatorsDecoration": {
                "after": {
                  "color": "$list.warningForeground"
                },
                "backgroundColor": "$inputValidation.warningBackground",
                "borderColor": "$inputValidation.warningBorder",
                "borderStyle": "solid",
                "borderWidth": "1px",
                "isWholeLine": true
              }
            },
            "input": {
              "cursorStyle": "underline-thin"
            },
            "insert": {
              "onLeaveMode": [
                [
                  ".selections.save",
                  {
                    "register": " insert"
                  }
                ]
              ]
            },
            "visual": {
              "lineNumbers": "relative",
              "cursorStyle": "underline",
              "selectionBehavior": "character",
              "onEnterMode": [
                [
                  ".selections.restore",
                  {
                    "register": " ^",
                    "try": true
                  }
                ]
              ],
              "onLeaveMode": [
                [
                  ".selections.save",
                  {
                    "register": " ^",
                    "style": {
                      "borderColor": "$editor.selectionBackground",
                      "borderStyle": "solid",
                      "borderWidth": "2px",
                      "borderRadius": "1px"
                    },
                    "until": [
                      [
                        "mode-did-change",
                        {
                          "include": "normal"
                        }
                      ],
                      [
                        "mode-did-change",
                        {
                          "include": "visual"
                        }
                      ],
                      [
                        "selections-did-change"
                      ]
                    ]
                  }
                ]
              ]
            },
            "normal": {
              "lineNumbers": "relative",
              "cursorStyle": "block",
              "selectionBehavior": "character",
              "onEnterMode": [
                [
                  ".selections.restore",
                  {
                    "register": " ^",
                    "try": true
                  }
                ]
              ],
              "onLeaveMode": [
                [
                  ".selections.save",
                  {
                    "register": " ^",
                    "style": {
                      "borderColor": "$editor.selectionBackground",
                      "borderStyle": "solid",
                      "borderWidth": "2px",
                      "borderRadius": "1px"
                    },
                    "until": [
                      [
                        "mode-did-change",
                        {
                          "include": "normal"
                        }
                      ],
                      [
                        "mode-did-change",
                        {
                          "include": "visual"
                        }
                      ],
                      [
                        "selections-did-change"
                      ]
                    ]
                  }
                ]
              ]
            }
          },
          "description": "Controls the different modes available in Dance."
        },
        "dance.menus": {
          "type": "object",
          "scope": "language-overridable",
          "description": "Controls the different menus available in Dance.",
          "additionalProperties": {
            "type": "object",
            "properties": {
              "title": {
                "type": "string"
              },
              "items": {
                "type": "object",
                "additionalProperties": {
                  "type": "object",
                  "properties": {
                    "text": {
                      "type": "string",
                      "description": "Text shown in the menu."
                    },
                    "command": {
                      "type": "string",
                      "description": "Command to execute on item selection."
                    },
                    "args": {
                      "type": "array",
                      "description": "Arguments to the command to execute."
                    }
                  },
                  "required": [
                    "command"
                  ]
                }
              }
            },
            "additionalProperties": false
          },
          "default": {
            "object": {
              "title": "Select object...",
              "items": {
                "w": {
                  "command": "dance.seek.object",
                  "args": [
                    {
                      "input": "[\\p{L}_\\d]+(?<after>[^\\S\\n]+)"
                    }
                  ],
                  "text": "word"
                },
                "W": {
                  "command": "dance.seek.object",
                  "args": [
                    {
                      "input": "[\\S]+(?<after>[^\\S\\n]+)"
                    }
                  ],
                  "text": "WORD"
                },
                "s": {
                  "command": "dance.seek.object",
                  "args": [
                    {
                      "input": "(?#predefined=sentence)"
                    }
                  ],
                  "text": "sentence"
                },
                "p": {
                  "command": "dance.seek.object",
                  "args": [
                    {
                      "input": "(?#predefined=paragraph)"
                    }
                  ],
                  "text": "paragraph"
                },
                " ": {
                  "command": "dance.seek.object",
                  "args": [
                    {
                      "input": "(?<before>[\\s]+)[^\\S\\n]+(?<after>[\\s]+)"
                    }
                  ],
                  "text": "whitespaces"
                },
                "i": {
                  "command": "dance.seek.object",
                  "args": [
                    {
                      "input": "(?#predefined=indent)"
                    }
                  ],
                  "text": "indent"
                },
                "()": {
                  "command": "dance.seek.object",
                  "args": [
                    {
                      "input": "\\((?#inner)\\)"
                    }
                  ],
                  "text": "parenthesis block"
                },
                "{}": {
                  "command": "dance.seek.object",
                  "args": [
                    {
                      "input": "\\{(?#inner)\\}"
                    }
                  ],
                  "text": "braces block"
                },
                "[]": {
                  "command": "dance.seek.object",
                  "args": [
                    {
                      "input": "\\[(?#inner)\\]"
                    }
                  ],
                  "text": "brackets block"
                },
                "<>": {
                  "command": "dance.seek.object",
                  "args": [
                    {
                      "input": "<(?#inner)>"
                    }
                  ],
                  "text": "angle block"
                },
                "\"": {
                  "command": "dance.seek.object",
                  "args": [
                    {
                      "input": "(?#noescape)\"(?#inner)(?#noescape)\""
                    }
                  ],
                  "text": "double quote string"
                },
                "'": {
                  "command": "dance.seek.object",
                  "args": [
                    {
                      "input": "(?#noescape)'(?#inner)(?#noescape)'"
                    }
                  ],
                  "text": "single quote string"
                },
                "`": {
                  "command": "dance.seek.object",
                  "args": [
                    {
                      "input": "(?#noescape)`(?#inner)(?#noescape)`"
                    }
                  ],
                  "text": "grave quote string"
                },
                "c": {
                  "command": "dance.seek.object",
                  "text": "custom object desc"
                }
              }
            },
            "match": {
              "title": "Match...",
              "items": {
                "m": {
                  "text": "Goto matching bracket",
                  "command": "dance.seek.enclosing"
                },
                "s": {
                  "text": "Surround add",
                  "command": "dance.match.surround"
                },
                "r": {
                  "text": "Surround replace",
                  "command": "dance.match.surroundreplace"
                },
                "d": {
                  "text": "Surround delete",
                  "command": "dance.match.surrounddelete"
                },
                "a": {
                  "text": "Select around object",
                  "command": "dance.seek.askObject"
                },
                "i": {
                  "text": "Select inside object",
                  "command": "dance.seek.askObject.inner"
                }
              }
            },
            "space": {
              "title": "Space",
              "items": {
                "f": {
                  "text": "Open file picker",
                  "command": "workbench.action.quickOpen"
                },
                "b": {
                  "text": "Open buffer picker",
                  "command": "workbench.action.showAllEditors"
                },
                "s": {
                  "text": "Open symbol picker",
                  "command": "workbench.action.gotoSymbol"
                },
                "a": {
                  "text": "Perform code action",
                  "command": "editor.action.quickFix"
                },
                "d": {
                  "text": "Start debug",
                  "command": "workbench.action.debug.start"
                },
                "w": {
                  "text": "Window",
                  "command": "dance.window.windowMenu"
                },
                "y": {
                  "text": "Join and yank selections to clipboard",
                  "command": "dance.selections.saveText",
                  "args": [
                    {
                      "register": ""
                    }
                  ]
                },
                "p": {
                  "text": "Paste clipboard after selections",
                  "command": "dance.edit.insert",
                  "args": [
                    {
                      "handleNewLine": true,
                      "where": "end"
                    }
                  ]
                },
                "P​": {
                  "text": "Paste clipboard before selections",
                  "command": "dance.edit.insert",
                  "args": [
                    {
                      "handleNewLine": true,
                      "where": "start"
                    }
                  ]
                },
                "/": {
                  "text": "Global Search in workspace folder",
                  "command": "workbench.action.findInFiles"
                },
                "k": {
                  "text": "Show docs for item under cursor (hover)",
                  "command": "editor.action.showHover"
                },
                "r": {
                  "text": "Rename symbol",
                  "command": "editor.action.rename"
                },
                "?": {
                  "text": "Open command palette",
                  "command": "workbench.action.showCommands"
                }
              }
            },
            "goto": {
              "title": "Go...",
              "items": {
                "g": {
                  "text": "to first line",
                  "command": "dance.select.lineStart",
                  "args": [
                    {
                      "count": 1
                    }
                  ]
                },
                "e": {
                  "text": "to last char of last line",
                  "command": "dance.select.lineEnd",
                  "args": [
                    {
                      "count": 2147483647
                    }
                  ]
                },
                "f": {
                  "text": "to file whose name is selected",
                  "command": "dance.selections.open"
                },
                "h": {
                  "text": "to line start",
                  "command": "dance.select.lineStart"
                },
                "l": {
                  "text": "to line end",
                  "command": "dance.select.lineEnd"
                },
                "s": {
                  "text": "to non-blank line start",
                  "command": "dance.select.lineStart",
                  "args": [
                    {
                      "skipBlank": true
                    }
                  ]
                },
                "t": {
                  "text": "to first displayed line",
                  "command": "dance.select.firstVisibleLine"
                },
                "c": {
                  "text": "to middle displayed line",
                  "command": "dance.select.middleVisibleLine"
                },
                "b": {
                  "text": "to last displayed line",
                  "command": "dance.select.lastVisibleLine"
                },
                "d": {
                  "text": "to definition",
                  "command": "editor.action.revealDefinition"
                },
                "y": {
                  "text": "to type definition",
                  "command": "editor.action.goToTypeDefinition"
                },
                "r": {
                  "text": "to references",
                  "command": "editor.action.goToReferences"
                },
                "i": {
                  "text": "to implementation",
                  "command": "editor.action.goToImplementation"
                },
                "a": {
                  "text": "to last accessed buffer",
                  "command": "workbench.action.openPreviousRecentlyUsedEditorInGroup"
                },
                "n": {
                  "text": "to next buffer",
                  "command": "workbench.action.nextEditor"
                },
                "p": {
                  "text": "to previous buffer",
                  "command": "workbench.action.previousEditor"
                },
                ".": {
                  "text": "to last buffer modification position",
                  "command": "dance.selections.restore",
                  "args": [
                    {
                      "register": " insert"
                    }
                  ]
                }
              }
            },
            "window": {
              "title": "Window",
              "items": {
                "w": {
                  "text": "Goto next window",
                  "command": "workbench.action.nextEditor"
                },
                "s": {
                  "text": "Horizontal bottom split",
                  "command": "workbench.action.splitEditorDown"
                },
                "v": {
                  "text": "Vertical right split",
                  "command": "workbench.action.splitEditor"
                },
                "t": {
                  "text": "Transpose splits",
                  "command": "workbench.action.toggleEditorGroupLayout"
                },
                "q": {
                  "text": "Close window",
                  "command": "workbench.action.closeActiveEditor"
                },
                "o": {
                  "text": "Close all other windows (Current window only)",
                  "command": "workbench.action.closeOtherEditors"
                },
                "h": {
                  "text": "Jump to the split on the left",
                  "command": "workbench.action.focusLeftGroup"
                },
                "j": {
                  "text": "Jump to the split below",
                  "command": "workbench.action.focusBelowGroup"
                },
                "k": {
                  "text": "Jump to the split above",
                  "command": "workbench.action.focusAboveGroup"
                },
                "l": {
                  "text": "Jump to the split to the right",
                  "command": "workbench.action.focusRightGroup"
                },
                "H": {
                  "text": "Swap with the split to the left",
                  "command": "workbench.action.moveActiveEditorGroupLeft"
                },
                "J": {
                  "text": "Swap with the split below",
                  "command": "workbench.action.moveActiveEditorGroupDown"
                },
                "K": {
                  "text": "Swap with the split above",
                  "command": "workbench.action.moveActiveEditorGroupUp"
                },
                "L": {
                  "text": "Swap with the split to the right",
                  "command": "workbench.action.moveActiveEditorGroupRight"
                }
              }
            },
            "view": {
              "title": "View",
              "items": {
                "zc": {
                  "text": "center cursor vertically",
                  "command": "dance.view.line",
                  "args": [
                    {
                      "at": "center"
                    }
                  ]
                },
                "t": {
                  "text": "cursor on top",
                  "command": "dance.view.line",
                  "args": [
                    {
                      "at": "top"
                    }
                  ]
                },
                "b": {
                  "text": "cursor on bottom",
                  "command": "dance.view.line",
                  "args": [
                    {
                      "at": "bottom"
                    }
                  ]
                },
                "j": {
                  "text": "scroll down",
                  "command": "editorScroll",
                  "args": [
                    {
                      "to": "down",
                      "by": "line",
                      "revealCursor": true
                    }
                  ]
                },
                "k": {
                  "text": "scroll up",
                  "command": "editorScroll",
                  "args": [
                    {
                      "to": "up",
                      "by": "line",
                      "revealCursor": true
                    }
                  ]
                }
              }
            }
          }
        },
        "dance.enabled": {
          "type": "boolean",
          "default": true,
          "description": "Controls whether the Dance keybindings are enabled.",
          "deprecationMessage": "dance.enabled is deprecated; disable the Dance extension instead."
        },
        "dance.normalMode.lineHighlight": {
          "type": [
            "string",
            "null"
          ],
          "default": "editor.hoverHighlightBackground",
          "markdownDescription": "Controls the line highlighting applied to active lines in normal mode. Can be an hex color, a [theme color](https://code.visualstudio.com/api/references/theme-color) or null.",
          "markdownDeprecationMessage": "Built-in modes are deprecated. Use `#dance.modes#` instead."
        },
        "dance.insertMode.lineHighlight": {
          "type": [
            "string",
            "null"
          ],
          "default": null,
          "markdownDescription": "Controls the line highlighting applied to active lines in insert mode. Can be an hex color, a [theme color](https://code.visualstudio.com/api/references/theme-color) or null.",
          "markdownDeprecationMessage": "Built-in modes are deprecated. Use `#dance.modes#` instead."
        },
        "dance.normalMode.lineNumbers": {
          "enum": [
            "off",
            "on",
            "relative",
            "inherit"
          ],
          "default": "relative",
          "description": "Controls the display of line numbers in normal mode.",
          "enumDescriptions": [
            "No line numbers.",
            "Absolute line numbers.",
            "Relative line numbers.",
            "Inherit from `editor.lineNumbers`."
          ],
          "markdownDeprecationMessage": "Built-in modes are deprecated. Use `#dance.modes#` instead."
        },
        "dance.insertMode.lineNumbers": {
          "enum": [
            "off",
            "on",
            "relative",
            "inherit"
          ],
          "default": "inherit",
          "description": "Controls the display of line numbers in insert mode.",
          "enumDescriptions": [
            "No line numbers.",
            "Absolute line numbers.",
            "Relative line numbers.",
            "Inherit from `editor.lineNumbers`."
          ],
          "markdownDeprecationMessage": "Built-in modes are deprecated. Use `#dance.modes#` instead."
        },
        "dance.normalMode.cursorStyle": {
          "enum": [
            "line",
            "block",
            "underline",
            "line-thin",
            "block-outline",
            "underline-thin",
            "inherit"
          ],
          "default": "inherit",
          "description": "Controls the cursor style in normal mode.",
          "markdownDeprecationMessage": "Built-in modes are deprecated. Use `#dance.modes#` instead."
        },
        "dance.insertMode.cursorStyle": {
          "enum": [
            "line",
            "block",
            "underline",
            "line-thin",
            "block-outline",
            "underline-thin",
            "inherit"
          ],
          "default": "inherit",
          "description": "Controls the cursor style in insert mode.",
          "markdownDeprecationMessage": "Built-in modes are deprecated. Use `#dance.modes#` instead."
        },
        "dance.insertMode.selectionStyle": {
          "type": "object",
          "default": {
            "borderColor": "$editor.selectionBackground",
            "borderStyle": "solid",
            "borderWidth": "2px",
            "borderRadius": "1px"
          },
          "description": "The style to apply to selections in insert mode.",
          "properties": {
            "backgroundColor": {
              "type": "string"
            },
            "borderColor": {
              "type": "string"
            },
            "borderStyle": {
              "type": "string"
            },
            "borderWidth": {
              "type": "string"
            },
            "borderRadius": {
              "type": "string"
            }
          },
          "markdownDeprecationMessage": "Built-in modes are deprecated. Use `#dance.modes#` instead."
        },
        "dance.selectionBehavior": {
          "enum": [
            "caret",
            "character"
          ],
          "default": "caret",
          "description": "Controls how selections behave within VS Code.",
          "markdownEnumDescriptions": [
            "Selections are anchored to carets, which is the native VS Code behavior; that is, they are positioned *between* characters and can therefore be empty.",
            "Selections are anchored to characters, like Kakoune; that is, they are positioned *on* characters, and therefore cannot be empty. Additionally, one-character selections will behave as if they were non-directional, like Kakoune."
          ],
          "markdownDeprecationMessage": "Built-in modes are deprecated. Use `#dance.modes#` instead."
        }
      }
    },
    "viewsContainers": {
      "activitybar": [
        {
          "id": "dance",
          "title": "Dance",
          "icon": "assets/dance-white.svg"
        }
      ]
    },
    "views": {
      "dance": [
        {
          "id": "registers",
          "name": "Registers"
        }
      ]
    },
    "commands": [
      {
        "command": "dance.dev.copyLastErrorMessage",
        "title": "Copies the last encountered error message",
        "category": "Dance"
      },
      {
        "command": "dance.dev.setSelectionBehavior",
        "title": "Set the selection behavior of the specified mode",
        "category": "Dance"
      },
      {
        "command": "dance.edit.align",
        "title": "Align selections",
        "category": "Dance"
      },
      {
        "command": "dance.edit.case.swap",
        "title": "Swap case",
        "category": "Dance"
      },
      {
        "command": "dance.edit.case.toLower",
        "title": "Transform to lower case",
        "category": "Dance"
      },
      {
        "command": "dance.edit.case.toUpper",
        "title": "Transform to upper case",
        "category": "Dance"
      },
      {
        "command": "dance.edit.copyIndentation",
        "title": "Copy indentation",
        "category": "Dance"
      },
      {
        "command": "dance.edit.deindent",
        "title": "Deindent selected lines",
        "category": "Dance"
      },
      {
        "command": "dance.edit.deindent.withIncomplete",
        "title": "Deindent selected lines (including incomplete indent)",
        "category": "Dance"
      },
      {
        "command": "dance.edit.delete",
        "title": "Delete",
        "category": "Dance"
      },
      {
        "command": "dance.edit.delete-insert",
        "title": "Delete and switch to Insert",
        "category": "Dance"
      },
      {
        "command": "dance.edit.indent",
        "title": "Indent selected lines",
        "category": "Dance"
      },
      {
        "command": "dance.edit.indent.withEmpty",
        "title": "Indent selected lines (including empty lines)",
        "category": "Dance"
      },
      {
        "command": "dance.edit.insert",
        "title": "Insert contents of register",
        "category": "Dance"
      },
      {
        "command": "dance.edit.join",
        "title": "Join lines",
        "category": "Dance"
      },
      {
        "command": "dance.edit.join.select",
        "title": "Join lines and select inserted separators",
        "category": "Dance"
      },
      {
        "command": "dance.edit.newLine.above",
        "title": "Insert new line above each selection",
        "category": "Dance"
      },
      {
        "command": "dance.edit.newLine.above.insert",
        "title": "Insert new line above and switch to insert",
        "category": "Dance"
      },
      {
        "command": "dance.edit.newLine.below",
        "title": "Insert new line below each selection",
        "category": "Dance"
      },
      {
        "command": "dance.edit.newLine.below.insert",
        "title": "Insert new line below and switch to insert",
        "category": "Dance"
      },
      {
        "command": "dance.edit.paste.after",
        "title": "Paste after",
        "category": "Dance"
      },
      {
        "command": "dance.edit.paste.after.select",
        "title": "Paste after and select",
        "category": "Dance"
      },
      {
        "command": "dance.edit.paste.before",
        "title": "Paste before",
        "category": "Dance"
      },
      {
        "command": "dance.edit.paste.before.select",
        "title": "Paste before and select",
        "category": "Dance"
      },
      {
        "command": "dance.edit.pasteAll.after",
        "title": "Paste all after",
        "category": "Dance"
      },
      {
        "command": "dance.edit.pasteAll.after.select",
        "title": "Paste all after and select",
        "category": "Dance"
      },
      {
        "command": "dance.edit.pasteAll.before",
        "title": "Paste all before",
        "category": "Dance"
      },
      {
        "command": "dance.edit.pasteAll.before.select",
        "title": "Paste all before and select",
        "category": "Dance"
      },
      {
        "command": "dance.edit.replaceCharacters",
        "title": "Replace characters",
        "category": "Dance"
      },
      {
        "command": "dance.edit.selectRegister-insert",
        "title": "Pick register and replace",
        "category": "Dance"
      },
      {
        "command": "dance.edit.yank-delete",
        "title": "Copy and delete",
        "category": "Dance"
      },
      {
        "command": "dance.edit.yank-delete-insert",
        "title": "Copy, delete and switch to Insert",
        "category": "Dance"
      },
      {
        "command": "dance.edit.yank-replace",
        "title": "Copy and replace",
        "category": "Dance"
      },
      {
        "command": "dance.history.recording.play",
        "title": "Replay recording",
        "category": "Dance"
      },
      {
        "command": "dance.history.recording.start",
        "title": "Start recording",
        "category": "Dance"
      },
      {
        "command": "dance.history.recording.stop",
        "title": "Stop recording",
        "category": "Dance"
      },
      {
        "command": "dance.history.redo",
        "title": "Redo",
        "category": "Dance"
      },
      {
        "command": "dance.history.redo.selections",
        "title": "Redo a change of selections",
        "category": "Dance"
      },
      {
        "command": "dance.history.repeat",
        "title": "Repeat last change",
        "category": "Dance"
      },
      {
        "command": "dance.history.repeat.edit",
        "title": "Repeat last edit without a command",
        "category": "Dance"
      },
      {
        "command": "dance.history.repeat.seek",
        "title": "Repeat last seek",
        "category": "Dance"
      },
      {
        "command": "dance.history.repeat.selection",
        "title": "Repeat last selection change",
        "category": "Dance"
      },
      {
        "command": "dance.history.undo",
        "title": "Undo",
        "category": "Dance"
      },
      {
        "command": "dance.history.undo.selections",
        "title": "Undo a change of selections",
        "category": "Dance"
      },
      {
        "command": "dance.keybindings.setup",
        "title": "Set up Dance keybindings",
        "category": "Dance"
      },
      {
        "command": "dance.match.surround",
        "title": "Add stuff surround",
        "category": "Dance"
      },
      {
        "command": "dance.match.surrounddelete",
        "title": "Delete stuff surround",
        "category": "Dance"
      },
      {
        "command": "dance.match.surroundreplace",
        "title": "Replace stuff surround",
        "category": "Dance"
      },
      {
        "command": "dance.cancel",
        "title": "Cancel Dance operation",
        "category": "Dance"
      },
      {
        "command": "dance.changeInput",
        "title": "Change current input",
        "category": "Dance"
      },
      {
        "command": "dance.ifEmpty",
        "title": "Executes one of the specified commands depending on whether the current\nselections are empty",
        "category": "Dance"
      },
      {
        "command": "dance.ignore",
        "title": "Ignore key",
        "category": "Dance"
      },
      {
        "command": "dance.openMenu",
        "title": "Open menu",
        "category": "Dance"
      },
      {
        "command": "dance.run",
        "title": "Run code",
        "category": "Dance"
      },
      {
        "command": "dance.selectRegister",
        "title": "Select register for next command",
        "category": "Dance"
      },
      {
        "command": "dance.updateCount",
        "title": "Update Dance count",
        "category": "Dance"
      },
      {
        "command": "dance.updateRegister",
        "title": "Update the contents of a register",
        "category": "Dance"
      },
      {
        "command": "dance.modes.insert.after",
        "title": "Insert after",
        "category": "Dance"
      },
      {
        "command": "dance.modes.insert.before",
        "title": "Insert before",
        "category": "Dance"
      },
      {
        "command": "dance.modes.insert.lineEnd",
        "title": "Insert at line end",
        "category": "Dance"
      },
      {
        "command": "dance.modes.insert.lineStart",
        "title": "Insert at line start",
        "category": "Dance"
      },
      {
        "command": "dance.modes.set",
        "title": "Set Dance mode",
        "category": "Dance"
      },
      {
        "command": "dance.modes.set.insert",
        "title": "Set mode to Insert",
        "category": "Dance"
      },
      {
        "command": "dance.modes.set.normal",
        "title": "Set mode to Normal",
        "category": "Dance"
      },
      {
        "command": "dance.modes.set.temporarily",
        "title": "Set Dance mode temporarily",
        "category": "Dance"
      },
      {
        "command": "dance.modes.set.temporarily.insert",
        "title": "Temporary Insert mode",
        "category": "Dance"
      },
      {
        "command": "dance.modes.set.temporarily.normal",
        "title": "Temporary Normal mode",
        "category": "Dance"
      },
      {
        "command": "dance.modes.set.visual",
        "title": "Set mode to Visual",
        "category": "Dance"
      },
      {
        "command": "dance.search",
        "title": "Search",
        "category": "Dance"
      },
      {
        "command": "dance.search.backward",
        "title": "Search backward",
        "category": "Dance"
      },
      {
        "command": "dance.search.backward.extend",
        "title": "Search backward (extend)",
        "category": "Dance"
      },
      {
        "command": "dance.search.extend",
        "title": "Search (extend)",
        "category": "Dance"
      },
      {
        "command": "dance.search.next",
        "title": "Select next match",
        "category": "Dance"
      },
      {
        "command": "dance.search.next.add",
        "title": "Add next match",
        "category": "Dance"
      },
      {
        "command": "dance.search.previous",
        "title": "Select previous match",
        "category": "Dance"
      },
      {
        "command": "dance.search.previous.add",
        "title": "Add previous match",
        "category": "Dance"
      },
      {
        "command": "dance.search.selection",
        "title": "Search current selection",
        "category": "Dance"
      },
      {
        "command": "dance.search.selection.smart",
        "title": "Search current selection (smart)",
        "category": "Dance"
      },
      {
        "command": "dance.seek",
        "title": "Select to character (excluded)",
        "category": "Dance"
      },
      {
        "command": "dance.seek.askObject",
        "title": "Select whole object",
        "category": "Dance"
      },
      {
        "command": "dance.seek.askObject.end",
        "title": "Select to whole object end",
        "category": "Dance"
      },
      {
        "command": "dance.seek.askObject.end.extend",
        "title": "Extend to whole object end",
        "category": "Dance"
      },
      {
        "command": "dance.seek.askObject.inner",
        "title": "Select inner object",
        "category": "Dance"
      },
      {
        "command": "dance.seek.askObject.inner.end",
        "title": "Select to inner object end",
        "category": "Dance"
      },
      {
        "command": "dance.seek.askObject.inner.end.extend",
        "title": "Extend to inner object end",
        "category": "Dance"
      },
      {
        "command": "dance.seek.askObject.inner.start",
        "title": "Select to inner object start",
        "category": "Dance"
      },
      {
        "command": "dance.seek.askObject.inner.start.extend",
        "title": "Extend to inner object start",
        "category": "Dance"
      },
      {
        "command": "dance.seek.askObject.start",
        "title": "Select to whole object start",
        "category": "Dance"
      },
      {
        "command": "dance.seek.askObject.start.extend",
        "title": "Extend to whole object start",
        "category": "Dance"
      },
      {
        "command": "dance.seek.backward",
        "title": "Select to character (excluded, backward)",
        "category": "Dance"
      },
      {
        "command": "dance.seek.enclosing",
        "title": "Select to next enclosing character",
        "category": "Dance"
      },
      {
        "command": "dance.seek.enclosing.backward",
        "title": "Select to previous enclosing character",
        "category": "Dance"
      },
      {
        "command": "dance.seek.enclosing.extend",
        "title": "Extend to next enclosing character",
        "category": "Dance"
      },
      {
        "command": "dance.seek.enclosing.extend.backward",
        "title": "Extend to previous enclosing character",
        "category": "Dance"
      },
      {
        "command": "dance.seek.extend",
        "title": "Extend to character (excluded)",
        "category": "Dance"
      },
      {
        "command": "dance.seek.extend.backward",
        "title": "Extend to character (excluded, backward)",
        "category": "Dance"
      },
      {
        "command": "dance.seek.included",
        "title": "Select to character (included)",
        "category": "Dance"
      },
      {
        "command": "dance.seek.included.backward",
        "title": "Select to character (included, backward)",
        "category": "Dance"
      },
      {
        "command": "dance.seek.included.extend",
        "title": "Extend to character (included)",
        "category": "Dance"
      },
      {
        "command": "dance.seek.included.extend.backward",
        "title": "Extend to character (included, backward)",
        "category": "Dance"
      },
      {
        "command": "dance.seek.leap",
        "title": "Leap forward",
        "category": "Dance"
      },
      {
        "command": "dance.seek.leap.backward",
        "title": "Leap backward",
        "category": "Dance"
      },
      {
        "command": "dance.seek.object",
        "title": "Select object",
        "category": "Dance"
      },
      {
        "command": "dance.seek.word",
        "title": "Select to next word start",
        "category": "Dance"
      },
      {
        "command": "dance.seek.word.backward",
        "title": "Select to previous word start",
        "category": "Dance"
      },
      {
        "command": "dance.seek.word.backward.extend",
        "title": "Extend to previous word start",
        "category": "Dance"
      },
      {
        "command": "dance.seek.word.extend",
        "title": "Extend to next word start",
        "category": "Dance"
      },
      {
        "command": "dance.seek.word.ws",
        "title": "Select to next WORD start",
        "category": "Dance"
      },
      {
        "command": "dance.seek.word.ws.backward",
        "title": "Select to previous WORD start",
        "category": "Dance"
      },
      {
        "command": "dance.seek.word.ws.backward.extend",
        "title": "Extend to previous WORD start",
        "category": "Dance"
      },
      {
        "command": "dance.seek.word.ws.extend",
        "title": "Extend to next WORD start",
        "category": "Dance"
      },
      {
        "command": "dance.seek.wordEnd",
        "title": "Select to next word end",
        "category": "Dance"
      },
      {
        "command": "dance.seek.wordEnd.extend",
        "title": "Extend to next word end",
        "category": "Dance"
      },
      {
        "command": "dance.seek.wordEnd.ws",
        "title": "Select to next WORD end",
        "category": "Dance"
      },
      {
        "command": "dance.seek.wordEnd.ws.extend",
        "title": "Extend to next WORD end",
        "category": "Dance"
      },
      {
        "command": "dance.select.buffer",
        "title": "Select whole buffer",
        "category": "Dance"
      },
      {
        "command": "dance.select.documentEnd.extend",
        "title": "Extend to last character",
        "category": "Dance"
      },
      {
        "command": "dance.select.documentEnd.jump",
        "title": "Jump to last character",
        "category": "Dance"
      },
      {
        "command": "dance.select.down.extend",
        "title": "Extend down",
        "category": "Dance"
      },
      {
        "command": "dance.select.down.jump",
        "title": "Jump down",
        "category": "Dance"
      },
      {
        "command": "dance.select.firstLine.extend",
        "title": "Extend to first line",
        "category": "Dance"
      },
      {
        "command": "dance.select.firstLine.jump",
        "title": "Jump to first line",
        "category": "Dance"
      },
      {
        "command": "dance.select.firstVisibleLine",
        "title": "Select to first visible line",
        "category": "Dance"
      },
      {
        "command": "dance.select.firstVisibleLine.extend",
        "title": "Extend to first visible line",
        "category": "Dance"
      },
      {
        "command": "dance.select.firstVisibleLine.jump",
        "title": "Jump to first visible line",
        "category": "Dance"
      },
      {
        "command": "dance.select.horizontally",
        "title": "Select horizontally",
        "category": "Dance"
      },
      {
        "command": "dance.select.lastLine",
        "title": "Select to last line",
        "category": "Dance"
      },
      {
        "command": "dance.select.lastLine.extend",
        "title": "Extend to last line",
        "category": "Dance"
      },
      {
        "command": "dance.select.lastLine.jump",
        "title": "Jump to last line",
        "category": "Dance"
      },
      {
        "command": "dance.select.lastVisibleLine",
        "title": "Select to last visible line",
        "category": "Dance"
      },
      {
        "command": "dance.select.lastVisibleLine.extend",
        "title": "Extend to last visible line",
        "category": "Dance"
      },
      {
        "command": "dance.select.lastVisibleLine.jump",
        "title": "Jump to last visible line",
        "category": "Dance"
      },
      {
        "command": "dance.select.left.extend",
        "title": "Extend left",
        "category": "Dance"
      },
      {
        "command": "dance.select.left.jump",
        "title": "Jump left",
        "category": "Dance"
      },
      {
        "command": "dance.select.line.above",
        "title": "Select line above",
        "category": "Dance"
      },
      {
        "command": "dance.select.line.above.extend",
        "title": "Extend to line above",
        "category": "Dance"
      },
      {
        "command": "dance.select.line.below",
        "title": "Select line below",
        "category": "Dance"
      },
      {
        "command": "dance.select.line.below.extend",
        "title": "Extend to line below",
        "category": "Dance"
      },
      {
        "command": "dance.select.lineEnd",
        "title": "Select to line end. TODO: helix",
        "category": "Dance"
      },
      {
        "command": "dance.select.lineEnd.extend",
        "title": "Extend to line end",
        "category": "Dance"
      },
      {
        "command": "dance.select.lineStart",
        "title": "Select to line start",
        "category": "Dance"
      },
      {
        "command": "dance.select.lineStart.extend",
        "title": "Extend to line start",
        "category": "Dance"
      },
      {
        "command": "dance.select.lineStart.jump",
        "title": "Jump to line start",
        "category": "Dance"
      },
      {
        "command": "dance.select.lineStart.skipBlank.extend",
        "title": "Extend to line start (skip blank)",
        "category": "Dance"
      },
      {
        "command": "dance.select.lineStart.skipBlank.jump",
        "title": "Jump to line start (skip blank)",
        "category": "Dance"
      },
      {
        "command": "dance.select.middleVisibleLine",
        "title": "Select to middle visible line",
        "category": "Dance"
      },
      {
        "command": "dance.select.middleVisibleLine.extend",
        "title": "Extend to middle visible line",
        "category": "Dance"
      },
      {
        "command": "dance.select.middleVisibleLine.jump",
        "title": "Jump to middle visible line",
        "category": "Dance"
      },
      {
        "command": "dance.select.right.extend",
        "title": "Extend right",
        "category": "Dance"
      },
      {
        "command": "dance.select.right.jump",
        "title": "Jump right",
        "category": "Dance"
      },
      {
        "command": "dance.select.to",
        "title": "Select to",
        "category": "Dance"
      },
      {
        "command": "dance.select.to.extend",
        "title": "Extend to",
        "category": "Dance"
      },
      {
        "command": "dance.select.to.jump",
        "title": "Go to",
        "category": "Dance"
      },
      {
        "command": "dance.select.up.extend",
        "title": "Extend up",
        "category": "Dance"
      },
      {
        "command": "dance.select.up.jump",
        "title": "Jump up",
        "category": "Dance"
      },
      {
        "command": "dance.select.vertically",
        "title": "Select vertically",
        "category": "Dance"
      },
      {
        "command": "dance.selections.changeDirection",
        "title": "Change direction of selections",
        "category": "Dance"
      },
      {
        "command": "dance.selections.changeOrder",
        "title": "Reverse selections",
        "category": "Dance"
      },
      {
        "command": "dance.selections.clear.main",
        "title": "Clear main selections",
        "category": "Dance"
      },
      {
        "command": "dance.selections.clear.secondary",
        "title": "Clear secondary selections",
        "category": "Dance"
      },
      {
        "command": "dance.selections.copy",
        "title": "Copy selections below",
        "category": "Dance"
      },
      {
        "command": "dance.selections.copy.above",
        "title": "Copy selections above",
        "category": "Dance"
      },
      {
        "command": "dance.selections.expandToLines",
        "title": "Expand to lines",
        "category": "Dance"
      },
      {
        "command": "dance.selections.faceBackward",
        "title": "Backward selections",
        "category": "Dance"
      },
      {
        "command": "dance.selections.faceForward",
        "title": "Forward selections",
        "category": "Dance"
      },
      {
        "command": "dance.selections.filter",
        "title": "Filter selections",
        "category": "Dance"
      },
      {
        "command": "dance.selections.filter.regexp",
        "title": "Keep matching selections",
        "category": "Dance"
      },
      {
        "command": "dance.selections.filter.regexp.inverse",
        "title": "Clear matching selections",
        "category": "Dance"
      },
      {
        "command": "dance.selections.hideIndices",
        "title": "Hide selection indices",
        "category": "Dance"
      },
      {
        "command": "dance.selections.merge",
        "title": "Merge contiguous selections",
        "category": "Dance"
      },
      {
        "command": "dance.selections.open",
        "title": "Open selected file",
        "category": "Dance"
      },
      {
        "command": "dance.selections.orderAscending",
        "title": "Order selections ascending",
        "category": "Dance"
      },
      {
        "command": "dance.selections.orderDescending",
        "title": "Order selections descending",
        "category": "Dance"
      },
      {
        "command": "dance.selections.pipe",
        "title": "Pipe selections",
        "category": "Dance"
      },
      {
        "command": "dance.selections.pipe.append",
        "title": "Pipe and append",
        "category": "Dance"
      },
      {
        "command": "dance.selections.pipe.prepend",
        "title": "Pipe and prepend",
        "category": "Dance"
      },
      {
        "command": "dance.selections.pipe.replace",
        "title": "Pipe and replace",
        "category": "Dance"
      },
      {
        "command": "dance.selections.reduce",
        "title": "Reduce selections to their cursor",
        "category": "Dance"
      },
      {
        "command": "dance.selections.reduce.edges",
        "title": "Reduce selections to their ends",
        "category": "Dance"
      },
      {
        "command": "dance.selections.restore",
        "title": "Restore selections. TODO: Needed?",
        "category": "Dance"
      },
      {
        "command": "dance.selections.restore.withCurrent",
        "title": "Combine register selections with current ones",
        "category": "Dance"
      },
      {
        "command": "dance.selections.save",
        "title": "Save selections",
        "category": "Dance"
      },
      {
        "command": "dance.selections.saveText",
        "title": "Copy selections text",
        "category": "Dance"
      },
      {
        "command": "dance.selections.select",
        "title": "Select within selections",
        "category": "Dance"
      },
      {
        "command": "dance.selections.select.orLeap",
        "title": "Leap or select",
        "category": "Dance"
      },
      {
        "command": "dance.selections.showIndices",
        "title": "Show selection indices",
        "category": "Dance"
      },
      {
        "command": "dance.selections.sort",
        "title": "Sort selections",
        "category": "Dance"
      },
      {
        "command": "dance.selections.split",
        "title": "Split selections",
        "category": "Dance"
      },
      {
        "command": "dance.selections.splitLines",
        "title": "Split selections at line boundaries",
        "category": "Dance"
      },
      {
        "command": "dance.selections.splitLines.orLeap.backward",
        "title": "Leap or select backward",
        "category": "Dance"
      },
      {
        "command": "dance.selections.toggleIndices",
        "title": "Toggle selection indices",
        "category": "Dance"
      },
      {
        "command": "dance.selections.trimLines",
        "title": "Trim lines",
        "category": "Dance"
      },
      {
        "command": "dance.selections.trimWhitespace",
        "title": "Trim whitespace",
        "category": "Dance"
      },
      {
        "command": "dance.selections.rotate.both",
        "title": "Rotate selections clockwise",
        "category": "Dance"
      },
      {
        "command": "dance.selections.rotate.both.reverse",
        "title": "Rotate selections counter-clockwise",
        "category": "Dance"
      },
      {
        "command": "dance.selections.rotate.contents",
        "title": "Rotate selections clockwise (contents only)",
        "category": "Dance"
      },
      {
        "command": "dance.selections.rotate.contents.reverse",
        "title": "Rotate selections counter-clockwise (contents only)",
        "category": "Dance"
      },
      {
        "command": "dance.selections.rotate.selections",
        "title": "Rotate selections clockwise (selections only)",
        "category": "Dance"
      },
      {
        "command": "dance.selections.rotate.selections.reverse",
        "title": "Rotate selections counter-clockwise (selections only)",
        "category": "Dance"
      },
      {
        "command": "dance.view.line",
        "title": "Reveals a position based on the main cursor",
        "category": "Dance"
      },
      {
        "command": "dance.window.windowMenu",
        "title": "Show window menu",
        "category": "Dance"
      }
    ],
    "menus": {
      "commandPalette": [
        {
          "command": "dance.dev.copyLastErrorMessage",
          "when": "dance.mode == 'normal'"
        },
        {
          "command": "dance.dev.setSelectionBehavior",
          "when": "dance.mode == 'normal'"
        },
        {
          "command": "dance.edit.align",
          "when": "dance.mode == 'normal'"
        },
        {
          "command": "dance.edit.case.swap",
          "when": "dance.mode == 'normal'"
        },
        {
          "command": "dance.edit.case.toLower",
          "when": "dance.mode == 'normal'"
        },
        {
          "command": "dance.edit.case.toUpper",
          "when": "dance.mode == 'normal'"
        },
        {
          "command": "dance.edit.copyIndentation",
          "when": "dance.mode == 'normal'"
        },
        {
          "command": "dance.edit.deindent",
          "when": "dance.mode == 'normal'"
        },
        {
          "command": "dance.edit.deindent.withIncomplete",
          "when": "dance.mode == 'normal'"
        },
        {
          "command": "dance.edit.delete",
          "when": "dance.mode == 'normal'"
        },
        {
          "command": "dance.edit.delete-insert",
          "when": "dance.mode == 'normal'"
        },
        {
          "command": "dance.edit.indent",
          "when": "dance.mode == 'normal'"
        },
        {
          "command": "dance.edit.indent.withEmpty",
          "when": "dance.mode == 'normal'"
        },
        {
          "command": "dance.edit.insert",
          "when": "dance.mode == 'normal'"
        },
        {
          "command": "dance.edit.join",
          "when": "dance.mode == 'normal'"
        },
        {
          "command": "dance.edit.join.select",
          "when": "dance.mode == 'normal'"
        },
        {
          "command": "dance.edit.newLine.above",
          "when": "dance.mode == 'normal'"
        },
        {
          "command": "dance.edit.newLine.above.insert",
          "when": "dance.mode == 'normal'"
        },
        {
          "command": "dance.edit.newLine.below",
          "when": "dance.mode == 'normal'"
        },
        {
          "command": "dance.edit.newLine.below.insert",
          "when": "dance.mode == 'normal'"
        },
        {
          "command": "dance.edit.paste.after",
          "when": "dance.mode == 'normal'"
        },
        {
          "command": "dance.edit.paste.after.select",
          "when": "dance.mode == 'normal'"
        },
        {
          "command": "dance.edit.paste.before",
          "when": "dance.mode == 'normal'"
        },
        {
          "command": "dance.edit.paste.before.select",
          "when": "dance.mode == 'normal'"
        },
        {
          "command": "dance.edit.pasteAll.after",
          "when": "dance.mode == 'normal'"
        },
        {
          "command": "dance.edit.pasteAll.after.select",
          "when": "dance.mode == 'normal'"
        },
        {
          "command": "dance.edit.pasteAll.before",
          "when": "dance.mode == 'normal'"
        },
        {
          "command": "dance.edit.pasteAll.before.select",
          "when": "dance.mode == 'normal'"
        },
        {
          "command": "dance.edit.replaceCharacters",
          "when": "dance.mode == 'normal'"
        },
        {
          "command": "dance.edit.selectRegister-insert",
          "when": "dance.mode == 'normal'"
        },
        {
          "command": "dance.edit.yank-delete",
          "when": "dance.mode == 'normal'"
        },
        {
          "command": "dance.edit.yank-delete-insert",
          "when": "dance.mode == 'normal'"
        },
        {
          "command": "dance.edit.yank-replace",
          "when": "dance.mode == 'normal'"
        },
        {
          "command": "dance.history.recording.play",
          "when": "dance.mode == 'normal'"
        },
        {
          "command": "dance.history.recording.start",
          "when": "dance.mode == 'normal'"
        },
        {
          "command": "dance.history.recording.stop",
          "when": "dance.mode == 'normal'"
        },
        {
          "command": "dance.history.redo",
          "when": "dance.mode == 'normal'"
        },
        {
          "command": "dance.history.redo.selections",
          "when": "dance.mode == 'normal'"
        },
        {
          "command": "dance.history.repeat",
          "when": "dance.mode == 'normal'"
        },
        {
          "command": "dance.history.repeat.edit",
          "when": "dance.mode == 'normal'"
        },
        {
          "command": "dance.history.repeat.seek",
          "when": "dance.mode == 'normal'"
        },
        {
          "command": "dance.history.repeat.selection",
          "when": "dance.mode == 'normal'"
        },
        {
          "command": "dance.history.undo",
          "when": "dance.mode == 'normal'"
        },
        {
          "command": "dance.history.undo.selections",
          "when": "dance.mode == 'normal'"
        },
        {
          "command": "dance.keybindings.setup",
          "when": "dance.mode == 'normal'"
        },
        {
          "command": "dance.match.surround",
          "when": "dance.mode == 'normal'"
        },
        {
          "command": "dance.match.surrounddelete",
          "when": "dance.mode == 'normal'"
        },
        {
          "command": "dance.match.surroundreplace",
          "when": "dance.mode == 'normal'"
        },
        {
          "command": "dance.cancel",
          "when": "dance.mode == 'normal'"
        },
        {
          "command": "dance.changeInput",
          "when": "dance.mode == 'normal'"
        },
        {
          "command": "dance.ifEmpty",
          "when": "dance.mode == 'normal'"
        },
        {
          "command": "dance.ignore",
          "when": "dance.mode == 'normal'"
        },
        {
          "command": "dance.openMenu",
          "when": "dance.mode == 'normal'"
        },
        {
          "command": "dance.run",
          "when": "dance.mode == 'normal'"
        },
        {
          "command": "dance.selectRegister",
          "when": "dance.mode == 'normal'"
        },
        {
          "command": "dance.updateCount",
          "when": "dance.mode == 'normal'"
        },
        {
          "command": "dance.updateRegister",
          "when": "dance.mode == 'normal'"
        },
        {
          "command": "dance.modes.insert.after",
          "when": "dance.mode == 'normal'"
        },
        {
          "command": "dance.modes.insert.before",
          "when": "dance.mode == 'normal'"
        },
        {
          "command": "dance.modes.insert.lineEnd",
          "when": "dance.mode == 'normal'"
        },
        {
          "command": "dance.modes.insert.lineStart",
          "when": "dance.mode == 'normal'"
        },
        {
          "command": "dance.modes.set",
          "when": "dance.mode == 'normal'"
        },
        {
          "command": "dance.modes.set.insert",
          "when": "dance.mode == 'normal'"
        },
        {
          "command": "dance.modes.set.normal",
          "when": "dance.mode == 'normal'"
        },
        {
          "command": "dance.modes.set.temporarily",
          "when": "dance.mode == 'normal'"
        },
        {
          "command": "dance.modes.set.temporarily.insert",
          "when": "dance.mode == 'normal'"
        },
        {
          "command": "dance.modes.set.temporarily.normal",
          "when": "dance.mode == 'normal'"
        },
        {
          "command": "dance.modes.set.visual",
          "when": "dance.mode == 'normal'"
        },
        {
          "command": "dance.search",
          "when": "dance.mode == 'normal'"
        },
        {
          "command": "dance.search.backward",
          "when": "dance.mode == 'normal'"
        },
        {
          "command": "dance.search.backward.extend",
          "when": "dance.mode == 'normal'"
        },
        {
          "command": "dance.search.extend",
          "when": "dance.mode == 'normal'"
        },
        {
          "command": "dance.search.next",
          "when": "dance.mode == 'normal'"
        },
        {
          "command": "dance.search.next.add",
          "when": "dance.mode == 'normal'"
        },
        {
          "command": "dance.search.previous",
          "when": "dance.mode == 'normal'"
        },
        {
          "command": "dance.search.previous.add",
          "when": "dance.mode == 'normal'"
        },
        {
          "command": "dance.search.selection",
          "when": "dance.mode == 'normal'"
        },
        {
          "command": "dance.search.selection.smart",
          "when": "dance.mode == 'normal'"
        },
        {
          "command": "dance.seek",
          "when": "dance.mode == 'normal'"
        },
        {
          "command": "dance.seek.askObject",
          "when": "dance.mode == 'normal'"
        },
        {
          "command": "dance.seek.askObject.end",
          "when": "dance.mode == 'normal'"
        },
        {
          "command": "dance.seek.askObject.end.extend",
          "when": "dance.mode == 'normal'"
        },
        {
          "command": "dance.seek.askObject.inner",
          "when": "dance.mode == 'normal'"
        },
        {
          "command": "dance.seek.askObject.inner.end",
          "when": "dance.mode == 'normal'"
        },
        {
          "command": "dance.seek.askObject.inner.end.extend",
          "when": "dance.mode == 'normal'"
        },
        {
          "command": "dance.seek.askObject.inner.start",
          "when": "dance.mode == 'normal'"
        },
        {
          "command": "dance.seek.askObject.inner.start.extend",
          "when": "dance.mode == 'normal'"
        },
        {
          "command": "dance.seek.askObject.start",
          "when": "dance.mode == 'normal'"
        },
        {
          "command": "dance.seek.askObject.start.extend",
          "when": "dance.mode == 'normal'"
        },
        {
          "command": "dance.seek.backward",
          "when": "dance.mode == 'normal'"
        },
        {
          "command": "dance.seek.enclosing",
          "when": "dance.mode == 'normal'"
        },
        {
          "command": "dance.seek.enclosing.backward",
          "when": "dance.mode == 'normal'"
        },
        {
          "command": "dance.seek.enclosing.extend",
          "when": "dance.mode == 'normal'"
        },
        {
          "command": "dance.seek.enclosing.extend.backward",
          "when": "dance.mode == 'normal'"
        },
        {
          "command": "dance.seek.extend",
          "when": "dance.mode == 'normal'"
        },
        {
          "command": "dance.seek.extend.backward",
          "when": "dance.mode == 'normal'"
        },
        {
          "command": "dance.seek.included",
          "when": "dance.mode == 'normal'"
        },
        {
          "command": "dance.seek.included.backward",
          "when": "dance.mode == 'normal'"
        },
        {
          "command": "dance.seek.included.extend",
          "when": "dance.mode == 'normal'"
        },
        {
          "command": "dance.seek.included.extend.backward",
          "when": "dance.mode == 'normal'"
        },
        {
          "command": "dance.seek.leap",
          "when": "dance.mode == 'normal'"
        },
        {
          "command": "dance.seek.leap.backward",
          "when": "dance.mode == 'normal'"
        },
        {
          "command": "dance.seek.object",
          "when": "dance.mode == 'normal'"
        },
        {
          "command": "dance.seek.word",
          "when": "dance.mode == 'normal'"
        },
        {
          "command": "dance.seek.word.backward",
          "when": "dance.mode == 'normal'"
        },
        {
          "command": "dance.seek.word.backward.extend",
          "when": "dance.mode == 'normal'"
        },
        {
          "command": "dance.seek.word.extend",
          "when": "dance.mode == 'normal'"
        },
        {
          "command": "dance.seek.word.ws",
          "when": "dance.mode == 'normal'"
        },
        {
          "command": "dance.seek.word.ws.backward",
          "when": "dance.mode == 'normal'"
        },
        {
          "command": "dance.seek.word.ws.backward.extend",
          "when": "dance.mode == 'normal'"
        },
        {
          "command": "dance.seek.word.ws.extend",
          "when": "dance.mode == 'normal'"
        },
        {
          "command": "dance.seek.wordEnd",
          "when": "dance.mode == 'normal'"
        },
        {
          "command": "dance.seek.wordEnd.extend",
          "when": "dance.mode == 'normal'"
        },
        {
          "command": "dance.seek.wordEnd.ws",
          "when": "dance.mode == 'normal'"
        },
        {
          "command": "dance.seek.wordEnd.ws.extend",
          "when": "dance.mode == 'normal'"
        },
        {
          "command": "dance.select.buffer",
          "when": "dance.mode == 'normal'"
        },
        {
          "command": "dance.select.documentEnd.extend",
          "when": "dance.mode == 'normal'"
        },
        {
          "command": "dance.select.documentEnd.jump",
          "when": "dance.mode == 'normal'"
        },
        {
          "command": "dance.select.down.extend",
          "when": "dance.mode == 'normal'"
        },
        {
          "command": "dance.select.down.jump",
          "when": "dance.mode == 'normal'"
        },
        {
          "command": "dance.select.firstLine.extend",
          "when": "dance.mode == 'normal'"
        },
        {
          "command": "dance.select.firstLine.jump",
          "when": "dance.mode == 'normal'"
        },
        {
          "command": "dance.select.firstVisibleLine",
          "when": "dance.mode == 'normal'"
        },
        {
          "command": "dance.select.firstVisibleLine.extend",
          "when": "dance.mode == 'normal'"
        },
        {
          "command": "dance.select.firstVisibleLine.jump",
          "when": "dance.mode == 'normal'"
        },
        {
          "command": "dance.select.horizontally",
          "when": "dance.mode == 'normal'"
        },
        {
          "command": "dance.select.lastLine",
          "when": "dance.mode == 'normal'"
        },
        {
          "command": "dance.select.lastLine.extend",
          "when": "dance.mode == 'normal'"
        },
        {
          "command": "dance.select.lastLine.jump",
          "when": "dance.mode == 'normal'"
        },
        {
          "command": "dance.select.lastVisibleLine",
          "when": "dance.mode == 'normal'"
        },
        {
          "command": "dance.select.lastVisibleLine.extend",
          "when": "dance.mode == 'normal'"
        },
        {
          "command": "dance.select.lastVisibleLine.jump",
          "when": "dance.mode == 'normal'"
        },
        {
          "command": "dance.select.left.extend",
          "when": "dance.mode == 'normal'"
        },
        {
          "command": "dance.select.left.jump",
          "when": "dance.mode == 'normal'"
        },
        {
          "command": "dance.select.line.above",
          "when": "dance.mode == 'normal'"
        },
        {
          "command": "dance.select.line.above.extend",
          "when": "dance.mode == 'normal'"
        },
        {
          "command": "dance.select.line.below",
          "when": "dance.mode == 'normal'"
        },
        {
          "command": "dance.select.line.below.extend",
          "when": "dance.mode == 'normal'"
        },
        {
          "command": "dance.select.lineEnd",
          "when": "dance.mode == 'normal'"
        },
        {
          "command": "dance.select.lineEnd.extend",
          "when": "dance.mode == 'normal'"
        },
        {
          "command": "dance.select.lineStart",
          "when": "dance.mode == 'normal'"
        },
        {
          "command": "dance.select.lineStart.extend",
          "when": "dance.mode == 'normal'"
        },
        {
          "command": "dance.select.lineStart.jump",
          "when": "dance.mode == 'normal'"
        },
        {
          "command": "dance.select.lineStart.skipBlank.extend",
          "when": "dance.mode == 'normal'"
        },
        {
          "command": "dance.select.lineStart.skipBlank.jump",
          "when": "dance.mode == 'normal'"
        },
        {
          "command": "dance.select.middleVisibleLine",
          "when": "dance.mode == 'normal'"
        },
        {
          "command": "dance.select.middleVisibleLine.extend",
          "when": "dance.mode == 'normal'"
        },
        {
          "command": "dance.select.middleVisibleLine.jump",
          "when": "dance.mode == 'normal'"
        },
        {
          "command": "dance.select.right.extend",
          "when": "dance.mode == 'normal'"
        },
        {
          "command": "dance.select.right.jump",
          "when": "dance.mode == 'normal'"
        },
        {
          "command": "dance.select.to",
          "when": "dance.mode == 'normal'"
        },
        {
          "command": "dance.select.to.extend",
          "when": "dance.mode == 'normal'"
        },
        {
          "command": "dance.select.to.jump",
          "when": "dance.mode == 'normal'"
        },
        {
          "command": "dance.select.up.extend",
          "when": "dance.mode == 'normal'"
        },
        {
          "command": "dance.select.up.jump",
          "when": "dance.mode == 'normal'"
        },
        {
          "command": "dance.select.vertically",
          "when": "dance.mode == 'normal'"
        },
        {
          "command": "dance.selections.changeDirection",
          "when": "dance.mode == 'normal'"
        },
        {
          "command": "dance.selections.changeOrder",
          "when": "dance.mode == 'normal'"
        },
        {
          "command": "dance.selections.clear.main",
          "when": "dance.mode == 'normal'"
        },
        {
          "command": "dance.selections.clear.secondary",
          "when": "dance.mode == 'normal'"
        },
        {
          "command": "dance.selections.copy",
          "when": "dance.mode == 'normal'"
        },
        {
          "command": "dance.selections.copy.above",
          "when": "dance.mode == 'normal'"
        },
        {
          "command": "dance.selections.expandToLines",
          "when": "dance.mode == 'normal'"
        },
        {
          "command": "dance.selections.faceBackward",
          "when": "dance.mode == 'normal'"
        },
        {
          "command": "dance.selections.faceForward",
          "when": "dance.mode == 'normal'"
        },
        {
          "command": "dance.selections.filter",
          "when": "dance.mode == 'normal'"
        },
        {
          "command": "dance.selections.filter.regexp",
          "when": "dance.mode == 'normal'"
        },
        {
          "command": "dance.selections.filter.regexp.inverse",
          "when": "dance.mode == 'normal'"
        },
        {
          "command": "dance.selections.hideIndices",
          "when": "dance.mode == 'normal'"
        },
        {
          "command": "dance.selections.merge",
          "when": "dance.mode == 'normal'"
        },
        {
          "command": "dance.selections.open",
          "when": "dance.mode == 'normal'"
        },
        {
          "command": "dance.selections.orderAscending",
          "when": "dance.mode == 'normal'"
        },
        {
          "command": "dance.selections.orderDescending",
          "when": "dance.mode == 'normal'"
        },
        {
          "command": "dance.selections.pipe",
          "when": "dance.mode == 'normal'"
        },
        {
          "command": "dance.selections.pipe.append",
          "when": "dance.mode == 'normal'"
        },
        {
          "command": "dance.selections.pipe.prepend",
          "when": "dance.mode == 'normal'"
        },
        {
          "command": "dance.selections.pipe.replace",
          "when": "dance.mode == 'normal'"
        },
        {
          "command": "dance.selections.reduce",
          "when": "dance.mode == 'normal'"
        },
        {
          "command": "dance.selections.reduce.edges",
          "when": "dance.mode == 'normal'"
        },
        {
          "command": "dance.selections.restore",
          "when": "dance.mode == 'normal'"
        },
        {
          "command": "dance.selections.restore.withCurrent",
          "when": "dance.mode == 'normal'"
        },
        {
          "command": "dance.selections.save",
          "when": "dance.mode == 'normal'"
        },
        {
          "command": "dance.selections.saveText",
          "when": "dance.mode == 'normal'"
        },
        {
          "command": "dance.selections.select",
          "when": "dance.mode == 'normal'"
        },
        {
          "command": "dance.selections.select.orLeap",
          "when": "dance.mode == 'normal'"
        },
        {
          "command": "dance.selections.showIndices",
          "when": "dance.mode == 'normal'"
        },
        {
          "command": "dance.selections.sort",
          "when": "dance.mode == 'normal'"
        },
        {
          "command": "dance.selections.split",
          "when": "dance.mode == 'normal'"
        },
        {
          "command": "dance.selections.splitLines",
          "when": "dance.mode == 'normal'"
        },
        {
          "command": "dance.selections.splitLines.orLeap.backward",
          "when": "dance.mode == 'normal'"
        },
        {
          "command": "dance.selections.toggleIndices",
          "when": "dance.mode == 'normal'"
        },
        {
          "command": "dance.selections.trimLines",
          "when": "dance.mode == 'normal'"
        },
        {
          "command": "dance.selections.trimWhitespace",
          "when": "dance.mode == 'normal'"
        },
        {
          "command": "dance.selections.rotate.both",
          "when": "dance.mode == 'normal'"
        },
        {
          "command": "dance.selections.rotate.both.reverse",
          "when": "dance.mode == 'normal'"
        },
        {
          "command": "dance.selections.rotate.contents",
          "when": "dance.mode == 'normal'"
        },
        {
          "command": "dance.selections.rotate.contents.reverse",
          "when": "dance.mode == 'normal'"
        },
        {
          "command": "dance.selections.rotate.selections",
          "when": "dance.mode == 'normal'"
        },
        {
          "command": "dance.selections.rotate.selections.reverse",
          "when": "dance.mode == 'normal'"
        },
        {
          "command": "dance.view.line",
          "when": "dance.mode == 'normal'"
        },
        {
          "command": "dance.window.windowMenu",
          "when": "dance.mode == 'normal'"
        }
      ]
    },
    "keybindings": [
      {
        "key": "Shift+7",
        "when": "editorTextFocus && dance.mode == 'normal'",
        "title": "Align selections",
        "command": "dance.edit.align"
      },
      {
        "key": "Shift+7",
        "when": "editorTextFocus && dance.mode == 'visual'",
        "title": "Align selections",
        "command": "dance.edit.align"
      },
      {
        "key": "Shift+`",
        "when": "editorTextFocus && dance.mode == 'normal'",
        "title": "Swap case",
        "command": "dance.edit.case.swap"
      },
      {
        "key": "Shift+`",
        "when": "editorTextFocus && dance.mode == 'visual'",
        "title": "Swap case",
        "command": "dance.edit.case.swap"
      },
      {
        "key": "`",
        "when": "editorTextFocus && dance.mode == 'normal'",
        "title": "Transform to lower case",
        "command": "dance.edit.case.toLower"
      },
      {
        "key": "`",
        "when": "editorTextFocus && dance.mode == 'visual'",
        "title": "Transform to lower case",
        "command": "dance.edit.case.toLower"
      },
      {
        "key": "Alt+`",
        "when": "editorTextFocus && dance.mode == 'normal'",
        "title": "Transform to upper case",
        "command": "dance.edit.case.toUpper"
      },
      {
        "key": "Alt+`",
        "when": "editorTextFocus && dance.mode == 'visual'",
        "title": "Transform to upper case",
        "command": "dance.edit.case.toUpper"
      },
      {
        "key": "Shift+Alt+7",
        "when": "editorTextFocus && dance.mode == 'normal'",
        "title": "Copy indentation",
        "command": "dance.edit.copyIndentation"
      },
      {
        "key": "Shift+Alt+7",
        "when": "editorTextFocus && dance.mode == 'visual'",
        "title": "Copy indentation",
        "command": "dance.edit.copyIndentation"
      },
      {
        "key": "Shift+Alt+,",
        "when": "editorTextFocus && dance.mode == 'normal'",
        "title": "Deindent selected lines",
        "command": "dance.edit.deindent"
      },
      {
        "key": "Shift+Alt+,",
        "when": "editorTextFocus && dance.mode == 'visual'",
        "title": "Deindent selected lines",
        "command": "dance.edit.deindent"
      },
      {
        "key": "Shift+,",
        "when": "editorTextFocus && dance.mode == 'normal'",
        "title": "Deindent selected lines (including incomplete indent)",
        "command": "dance.edit.deindent.withIncomplete"
      },
      {
        "key": "Shift+,",
        "when": "editorTextFocus && dance.mode == 'visual'",
        "title": "Deindent selected lines (including incomplete indent)",
        "command": "dance.edit.deindent.withIncomplete"
      },
      {
        "key": "Alt+D",
        "when": "editorTextFocus && dance.mode == 'normal'",
        "title": "Delete",
        "command": "dance.edit.delete"
      },
      {
        "key": "Alt+D",
        "when": "editorTextFocus && dance.mode == 'visual'",
        "title": "Delete",
        "command": "dance.edit.delete"
      },
      {
        "key": "Alt+C",
        "when": "editorTextFocus && dance.mode == 'normal'",
        "title": "Delete and switch to Insert",
        "command": "dance.edit.delete-insert"
      },
      {
        "key": "Alt+C",
        "when": "editorTextFocus && dance.mode == 'visual'",
        "title": "Delete and switch to Insert",
        "command": "dance.edit.delete-insert"
      },
      {
        "key": "Shift+.",
        "when": "editorTextFocus && dance.mode == 'normal'",
        "title": "Indent selected lines",
        "command": "dance.edit.indent"
      },
      {
        "key": "Shift+.",
        "when": "editorTextFocus && dance.mode == 'visual'",
        "title": "Indent selected lines",
        "command": "dance.edit.indent"
      },
      {
        "key": "Shift+Alt+.",
        "when": "editorTextFocus && dance.mode == 'normal'",
        "title": "Indent selected lines (including empty lines)",
        "command": "dance.edit.indent.withEmpty"
      },
      {
        "key": "Shift+Alt+.",
        "when": "editorTextFocus && dance.mode == 'visual'",
        "title": "Indent selected lines (including empty lines)",
        "command": "dance.edit.indent.withEmpty"
      },
      {
        "key": "Shift+Alt+R",
        "when": "editorTextFocus && dance.mode == 'normal'",
        "title": "Insert contents of register",
        "command": "dance.edit.insert"
      },
      {
        "key": "Shift+J",
        "when": "editorTextFocus && dance.mode == 'normal'",
        "title": "Join lines",
        "command": "dance.edit.join"
      },
      {
        "key": "Shift+J",
        "when": "editorTextFocus && dance.mode == 'visual'",
        "title": "Join lines",
        "command": "dance.edit.join"
      },
      {
        "key": "Shift+Alt+J",
        "when": "editorTextFocus && dance.mode == 'normal'",
        "title": "Join lines and select inserted separators",
        "command": "dance.edit.join.select"
      },
      {
        "key": "Shift+O",
        "when": "editorTextFocus && dance.mode == 'normal'",
        "title": "Insert new line above and switch to insert",
        "command": "dance.edit.newLine.above.insert"
      },
      {
        "key": "Shift+O",
        "when": "editorTextFocus && dance.mode == 'visual'",
        "title": "Insert new line above and switch to insert",
        "command": "dance.edit.newLine.above.insert"
      },
      {
        "key": "O",
        "when": "editorTextFocus && dance.mode == 'normal'",
        "title": "Insert new line below and switch to insert",
        "command": "dance.edit.newLine.below.insert"
      },
      {
        "key": "O",
        "when": "editorTextFocus && dance.mode == 'visual'",
        "title": "Insert new line below and switch to insert",
        "command": "dance.edit.newLine.below.insert"
      },
      {
        "key": "P",
        "when": "editorTextFocus && dance.mode == 'normal'",
        "title": "Paste after and select",
        "command": "dance.edit.paste.after.select"
      },
      {
        "key": "P",
        "when": "editorTextFocus && dance.mode == 'visual'",
        "title": "Paste after and select",
        "command": "dance.edit.paste.after.select"
      },
      {
        "key": "Shift+P",
        "when": "editorTextFocus && dance.mode == 'normal'",
        "title": "Paste before and select",
        "command": "dance.edit.paste.before.select"
      },
      {
        "key": "Shift+P",
        "when": "editorTextFocus && dance.mode == 'visual'",
        "title": "Paste before and select",
        "command": "dance.edit.paste.before.select"
      },
      {
        "key": "Alt+P",
        "when": "editorTextFocus && dance.mode == 'normal'",
        "title": "Paste all after and select",
        "command": "dance.edit.pasteAll.after.select"
      },
      {
        "key": "Alt+P",
        "when": "editorTextFocus && dance.mode == 'visual'",
        "title": "Paste all after and select",
        "command": "dance.edit.pasteAll.after.select"
      },
      {
        "key": "Shift+Alt+P",
        "when": "editorTextFocus && dance.mode == 'normal'",
        "title": "Paste all before and select",
        "command": "dance.edit.pasteAll.before.select"
      },
      {
        "key": "Shift+Alt+P",
        "when": "editorTextFocus && dance.mode == 'visual'",
        "title": "Paste all before and select",
        "command": "dance.edit.pasteAll.before.select"
      },
      {
        "key": "R",
        "when": "editorTextFocus && dance.mode == 'normal'",
        "title": "Replace characters",
        "command": "dance.edit.replaceCharacters"
      },
      {
        "key": "R",
        "when": "editorTextFocus && dance.mode == 'visual'",
        "title": "Replace characters",
        "command": "dance.edit.replaceCharacters"
      },
      {
        "key": "Ctrl+R",
        "when": "editorTextFocus && dance.mode == 'normal'",
        "title": "Pick register and replace",
        "command": "dance.edit.selectRegister-insert"
      },
      {
        "key": "Ctrl+R",
        "when": "editorTextFocus && dance.mode == 'visual'",
        "title": "Pick register and replace",
        "command": "dance.edit.selectRegister-insert"
      },
      {
        "key": "D",
        "when": "editorTextFocus && dance.mode == 'normal'",
        "title": "Copy and delete",
        "command": "dance.edit.yank-delete"
      },
      {
        "key": "D",
        "when": "editorTextFocus && dance.mode == 'visual'",
        "title": "Copy and delete",
        "command": "dance.edit.yank-delete"
      },
      {
        "key": "C",
        "when": "editorTextFocus && dance.mode == 'normal'",
        "title": "Copy, delete and switch to Insert",
        "command": "dance.edit.yank-delete-insert"
      },
      {
        "key": "C",
        "when": "editorTextFocus && dance.mode == 'visual'",
        "title": "Copy, delete and switch to Insert",
        "command": "dance.edit.yank-delete-insert"
      },
      {
        "key": "Shift+R",
        "when": "editorTextFocus && dance.mode == 'normal'",
        "title": "Copy and replace",
        "command": "dance.edit.yank-replace"
      },
      {
        "key": "Shift+R",
        "when": "editorTextFocus && dance.mode == 'visual'",
        "title": "Copy and replace",
        "command": "dance.edit.yank-replace"
      },
      {
        "key": "Q",
        "when": "editorTextFocus && dance.mode == 'normal'",
        "title": "Replay recording",
        "command": "dance.history.recording.play"
      },
      {
        "key": "Q",
        "when": "editorTextFocus && dance.mode == 'visual'",
        "title": "Replay recording",
        "command": "dance.history.recording.play"
      },
      {
        "key": "Shift+Q",
        "when": "editorTextFocus && dance.mode == 'normal' && !dance.isRecording",
        "title": "Start recording",
        "command": "dance.history.recording.start"
      },
      {
        "key": "Shift+Q",
        "when": "editorTextFocus && dance.mode == 'visual' && !dance.isRecording",
        "title": "Start recording",
        "command": "dance.history.recording.start"
      },
      {
        "key": "Escape",
        "when": "editorTextFocus && dance.mode == 'normal' && dance.isRecording",
        "title": "Stop recording",
        "command": "dance.history.recording.stop"
      },
      {
        "key": "Shift+Q",
        "when": "editorTextFocus && dance.mode == 'normal' && dance.isRecording",
        "title": "Stop recording",
        "command": "dance.history.recording.stop"
      },
      {
        "key": "Escape",
        "when": "editorTextFocus && dance.mode == 'visual' && dance.isRecording",
        "title": "Stop recording",
        "command": "dance.history.recording.stop"
      },
      {
        "key": "Shift+Q",
        "when": "editorTextFocus && dance.mode == 'visual' && dance.isRecording",
        "title": "Stop recording",
        "command": "dance.history.recording.stop"
      },
      {
        "key": "Shift+U",
        "when": "editorTextFocus && dance.mode == 'normal'",
        "title": "Redo",
        "command": "dance.history.redo"
      },
      {
        "key": "Shift+U",
        "when": "editorTextFocus && dance.mode == 'visual'",
        "title": "Redo",
        "command": "dance.history.redo"
      },
      {
        "key": "Shift+Alt+U",
        "when": "editorTextFocus && dance.mode == 'normal'",
        "title": "Redo a change of selections",
        "command": "dance.history.redo.selections"
      },
      {
        "key": ".",
        "when": "editorTextFocus && dance.mode == 'normal'",
        "title": "Repeat last edit without a command",
        "command": "dance.history.repeat.edit"
      },
      {
        "key": "NumPad_Decimal",
        "when": "editorTextFocus && dance.mode == 'normal'",
        "title": "Repeat last edit without a command",
        "command": "dance.history.repeat.edit"
      },
      {
        "key": ".",
        "when": "editorTextFocus && dance.mode == 'visual'",
        "title": "Repeat last edit without a command",
        "command": "dance.history.repeat.edit"
      },
      {
        "key": "NumPad_Decimal",
        "when": "editorTextFocus && dance.mode == 'visual'",
        "title": "Repeat last edit without a command",
        "command": "dance.history.repeat.edit"
      },
      {
        "key": "Alt+.",
        "when": "editorTextFocus && dance.mode == 'normal'",
        "title": "Repeat last seek",
        "command": "dance.history.repeat.seek"
      },
      {
        "key": "U",
        "when": "editorTextFocus && dance.mode == 'normal'",
        "title": "Undo",
        "command": "dance.history.undo"
      },
      {
        "key": "U",
        "when": "editorTextFocus && dance.mode == 'visual'",
        "title": "Undo",
        "command": "dance.history.undo"
      },
      {
        "key": "Alt+U",
        "when": "editorTextFocus && dance.mode == 'normal'",
        "title": "Undo a change of selections",
        "command": "dance.history.undo.selections"
      },
      {
        "key": "M",
        "when": "editorTextFocus && dance.mode == 'normal'",
        "title": "Show match menu",
        "command": "dance.openMenu",
        "args": {
          "menu": "match"
        }
      },
      {
        "key": "M",
        "when": "editorTextFocus && dance.mode == 'visual'",
        "title": "Show match menu",
        "command": "dance.openMenu",
        "args": {
          "menu": "match"
        }
      },
      {
        "key": "Escape",
        "when": "editorTextFocus && dance.mode == 'normal' && !dance.isRecording && !markersNavigationVisible",
        "title": "Cancel Dance operation",
        "command": "dance.cancel"
      },
      {
        "key": "Escape",
        "when": "editorTextFocus && dance.mode == 'input'",
        "title": "Cancel Dance operation",
        "command": "dance.cancel"
      },
      {
        "key": "Up",
        "when": "inputFocus && !textInputFocus",
        "command": "dance.changeInput",
        "args": {
          "action": "previous"
        }
      },
      {
        "key": "Down",
        "when": "inputFocus && !textInputFocus",
        "command": "dance.changeInput",
        "args": {
          "action": "next"
        }
      },
      {
        "key": "Shift+'",
        "when": "editorTextFocus && dance.mode == 'normal'",
        "title": "Select register for next command",
        "command": "dance.selectRegister"
      },
      {
        "key": "Shift+'",
        "when": "editorTextFocus && dance.mode == 'visual'",
        "title": "Select register for next command",
        "command": "dance.selectRegister"
      },
      {
        "key": "0",
        "when": "editorTextFocus && dance.mode == 'normal'",
        "title": "Add the digit 0 to the counter",
        "command": "dance.updateCount",
        "args": {
          "addDigits": 0
        }
      },
      {
        "key": "NumPad0",
        "when": "editorTextFocus && dance.mode == 'normal'",
        "title": "Add the digit 0 to the counter",
        "command": "dance.updateCount",
        "args": {
          "addDigits": 0
        }
      },
      {
        "key": "0",
        "when": "editorTextFocus && dance.mode == 'visual'",
        "title": "Add the digit 0 to the counter",
        "command": "dance.updateCount",
        "args": {
          "addDigits": 0
        }
      },
      {
        "key": "NumPad0",
        "when": "editorTextFocus && dance.mode == 'visual'",
        "title": "Add the digit 0 to the counter",
        "command": "dance.updateCount",
        "args": {
          "addDigits": 0
        }
      },
      {
        "key": "1",
        "when": "editorTextFocus && dance.mode == 'normal'",
        "title": "Add the digit 1 to the counter",
        "command": "dance.updateCount",
        "args": {
          "addDigits": 1
        }
      },
      {
        "key": "NumPad1",
        "when": "editorTextFocus && dance.mode == 'normal'",
        "title": "Add the digit 1 to the counter",
        "command": "dance.updateCount",
        "args": {
          "addDigits": 1
        }
      },
      {
        "key": "1",
        "when": "editorTextFocus && dance.mode == 'visual'",
        "title": "Add the digit 1 to the counter",
        "command": "dance.updateCount",
        "args": {
          "addDigits": 1
        }
      },
      {
        "key": "NumPad1",
        "when": "editorTextFocus && dance.mode == 'visual'",
        "title": "Add the digit 1 to the counter",
        "command": "dance.updateCount",
        "args": {
          "addDigits": 1
        }
      },
      {
        "key": "2",
        "when": "editorTextFocus && dance.mode == 'normal'",
        "title": "Add the digit 2 to the counter",
        "command": "dance.updateCount",
        "args": {
          "addDigits": 2
        }
      },
      {
        "key": "NumPad2",
        "when": "editorTextFocus && dance.mode == 'normal'",
        "title": "Add the digit 2 to the counter",
        "command": "dance.updateCount",
        "args": {
          "addDigits": 2
        }
      },
      {
        "key": "2",
        "when": "editorTextFocus && dance.mode == 'visual'",
        "title": "Add the digit 2 to the counter",
        "command": "dance.updateCount",
        "args": {
          "addDigits": 2
        }
      },
      {
        "key": "NumPad2",
        "when": "editorTextFocus && dance.mode == 'visual'",
        "title": "Add the digit 2 to the counter",
        "command": "dance.updateCount",
        "args": {
          "addDigits": 2
        }
      },
      {
        "key": "3",
        "when": "editorTextFocus && dance.mode == 'normal'",
        "title": "Add the digit 3 to the counter",
        "command": "dance.updateCount",
        "args": {
          "addDigits": 3
        }
      },
      {
        "key": "NumPad3",
        "when": "editorTextFocus && dance.mode == 'normal'",
        "title": "Add the digit 3 to the counter",
        "command": "dance.updateCount",
        "args": {
          "addDigits": 3
        }
      },
      {
        "key": "3",
        "when": "editorTextFocus && dance.mode == 'visual'",
        "title": "Add the digit 3 to the counter",
        "command": "dance.updateCount",
        "args": {
          "addDigits": 3
        }
      },
      {
        "key": "NumPad3",
        "when": "editorTextFocus && dance.mode == 'visual'",
        "title": "Add the digit 3 to the counter",
        "command": "dance.updateCount",
        "args": {
          "addDigits": 3
        }
      },
      {
        "key": "4",
        "when": "editorTextFocus && dance.mode == 'normal'",
        "title": "Add the digit 4 to the counter",
        "command": "dance.updateCount",
        "args": {
          "addDigits": 4
        }
      },
      {
        "key": "NumPad4",
        "when": "editorTextFocus && dance.mode == 'normal'",
        "title": "Add the digit 4 to the counter",
        "command": "dance.updateCount",
        "args": {
          "addDigits": 4
        }
      },
      {
        "key": "4",
        "when": "editorTextFocus && dance.mode == 'visual'",
        "title": "Add the digit 4 to the counter",
        "command": "dance.updateCount",
        "args": {
          "addDigits": 4
        }
      },
      {
        "key": "NumPad4",
        "when": "editorTextFocus && dance.mode == 'visual'",
        "title": "Add the digit 4 to the counter",
        "command": "dance.updateCount",
        "args": {
          "addDigits": 4
        }
      },
      {
        "key": "5",
        "when": "editorTextFocus && dance.mode == 'normal'",
        "title": "Add the digit 5 to the counter",
        "command": "dance.updateCount",
        "args": {
          "addDigits": 5
        }
      },
      {
        "key": "NumPad5",
        "when": "editorTextFocus && dance.mode == 'normal'",
        "title": "Add the digit 5 to the counter",
        "command": "dance.updateCount",
        "args": {
          "addDigits": 5
        }
      },
      {
        "key": "5",
        "when": "editorTextFocus && dance.mode == 'visual'",
        "title": "Add the digit 5 to the counter",
        "command": "dance.updateCount",
        "args": {
          "addDigits": 5
        }
      },
      {
        "key": "NumPad5",
        "when": "editorTextFocus && dance.mode == 'visual'",
        "title": "Add the digit 5 to the counter",
        "command": "dance.updateCount",
        "args": {
          "addDigits": 5
        }
      },
      {
        "key": "6",
        "when": "editorTextFocus && dance.mode == 'normal'",
        "title": "Add the digit 6 to the counter",
        "command": "dance.updateCount",
        "args": {
          "addDigits": 6
        }
      },
      {
        "key": "NumPad6",
        "when": "editorTextFocus && dance.mode == 'normal'",
        "title": "Add the digit 6 to the counter",
        "command": "dance.updateCount",
        "args": {
          "addDigits": 6
        }
      },
      {
        "key": "6",
        "when": "editorTextFocus && dance.mode == 'visual'",
        "title": "Add the digit 6 to the counter",
        "command": "dance.updateCount",
        "args": {
          "addDigits": 6
        }
      },
      {
        "key": "NumPad6",
        "when": "editorTextFocus && dance.mode == 'visual'",
        "title": "Add the digit 6 to the counter",
        "command": "dance.updateCount",
        "args": {
          "addDigits": 6
        }
      },
      {
        "key": "7",
        "when": "editorTextFocus && dance.mode == 'normal'",
        "title": "Add the digit 7 to the counter",
        "command": "dance.updateCount",
        "args": {
          "addDigits": 7
        }
      },
      {
        "key": "NumPad7",
        "when": "editorTextFocus && dance.mode == 'normal'",
        "title": "Add the digit 7 to the counter",
        "command": "dance.updateCount",
        "args": {
          "addDigits": 7
        }
      },
      {
        "key": "7",
        "when": "editorTextFocus && dance.mode == 'visual'",
        "title": "Add the digit 7 to the counter",
        "command": "dance.updateCount",
        "args": {
          "addDigits": 7
        }
      },
      {
        "key": "NumPad7",
        "when": "editorTextFocus && dance.mode == 'visual'",
        "title": "Add the digit 7 to the counter",
        "command": "dance.updateCount",
        "args": {
          "addDigits": 7
        }
      },
      {
        "key": "8",
        "when": "editorTextFocus && dance.mode == 'normal'",
        "title": "Add the digit 8 to the counter",
        "command": "dance.updateCount",
        "args": {
          "addDigits": 8
        }
      },
      {
        "key": "NumPad8",
        "when": "editorTextFocus && dance.mode == 'normal'",
        "title": "Add the digit 8 to the counter",
        "command": "dance.updateCount",
        "args": {
          "addDigits": 8
        }
      },
      {
        "key": "8",
        "when": "editorTextFocus && dance.mode == 'visual'",
        "title": "Add the digit 8 to the counter",
        "command": "dance.updateCount",
        "args": {
          "addDigits": 8
        }
      },
      {
        "key": "NumPad8",
        "when": "editorTextFocus && dance.mode == 'visual'",
        "title": "Add the digit 8 to the counter",
        "command": "dance.updateCount",
        "args": {
          "addDigits": 8
        }
      },
      {
        "key": "9",
        "when": "editorTextFocus && dance.mode == 'normal'",
        "title": "Add the digit 9 to the counter",
        "command": "dance.updateCount",
        "args": {
          "addDigits": 9
        }
      },
      {
        "key": "NumPad9",
        "when": "editorTextFocus && dance.mode == 'normal'",
        "title": "Add the digit 9 to the counter",
        "command": "dance.updateCount",
        "args": {
          "addDigits": 9
        }
      },
      {
        "key": "9",
        "when": "editorTextFocus && dance.mode == 'visual'",
        "title": "Add the digit 9 to the counter",
        "command": "dance.updateCount",
        "args": {
          "addDigits": 9
        }
      },
      {
        "key": "NumPad9",
        "when": "editorTextFocus && dance.mode == 'visual'",
        "title": "Add the digit 9 to the counter",
        "command": "dance.updateCount",
        "args": {
          "addDigits": 9
        }
      },
      {
        "key": "Ctrl+C",
        "when": "editorTextFocus && dance.mode == 'normal'",
        "command": "editor.action.commentLine",
        "args": {
          "$exclude": []
        }
      },
      {
        "key": "Ctrl+C",
        "when": "editorTextFocus && dance.mode == 'visual'",
        "command": "editor.action.commentLine",
        "args": {
          "$exclude": []
        }
      },
      {
        "key": "Shift+;",
        "when": "editorTextFocus && dance.mode == 'normal'",
        "command": "workbench.action.showCommands",
        "args": {
          "$exclude": []
        }
      },
      {
        "key": "Shift+;",
        "when": "editorTextFocus && dance.mode == 'visual'",
        "command": "workbench.action.showCommands",
        "args": {
          "$exclude": []
        }
      },
      {
        "key": "A",
        "when": "editorTextFocus && dance.mode == 'normal'",
        "title": "Insert after",
        "command": "dance.modes.insert.after"
      },
      {
        "key": "A",
        "when": "editorTextFocus && dance.mode == 'visual'",
        "title": "Insert after",
        "command": "dance.modes.insert.after"
      },
      {
        "key": "I",
        "when": "editorTextFocus && dance.mode == 'normal'",
        "title": "Insert before",
        "command": "dance.modes.insert.before"
      },
      {
        "key": "I",
        "when": "editorTextFocus && dance.mode == 'visual'",
        "title": "Insert before",
        "command": "dance.modes.insert.before"
      },
      {
        "key": "Shift+A",
        "when": "editorTextFocus && dance.mode == 'normal'",
        "title": "Insert at line end",
        "command": "dance.modes.insert.lineEnd"
      },
      {
        "key": "Shift+A",
        "when": "editorTextFocus && dance.mode == 'visual'",
        "title": "Insert at line end",
        "command": "dance.modes.insert.lineEnd"
      },
      {
        "key": "Shift+I",
        "when": "editorTextFocus && dance.mode == 'normal'",
        "title": "Insert at line start",
        "command": "dance.modes.insert.lineStart"
      },
      {
        "key": "Shift+I",
        "when": "editorTextFocus && dance.mode == 'visual'",
        "title": "Insert at line start",
        "command": "dance.modes.insert.lineStart"
      },
      {
        "key": "Escape",
        "when": "editorTextFocus && dance.mode == 'insert'",
        "title": "Set mode to Normal",
        "command": "dance.modes.set.normal"
      },
      {
        "key": "Escape",
        "when": "editorTextFocus && dance.mode == 'visual'",
        "title": "Set mode to Normal",
        "command": "dance.modes.set.normal"
      },
      {
        "key": "V",
        "when": "editorTextFocus && dance.mode == 'visual'",
        "title": "Set mode to Normal",
        "command": "dance.modes.set.normal"
      },
      {
        "key": "Ctrl+V",
        "when": "editorTextFocus && dance.mode == 'normal'",
        "title": "Temporary Insert mode",
        "command": "dance.modes.set.temporarily.insert"
      },
      {
        "key": "Ctrl+V",
        "when": "editorTextFocus && dance.mode == 'insert'",
        "title": "Temporary Normal mode",
        "command": "dance.modes.set.temporarily.normal"
      },
      {
        "key": "V",
        "when": "editorTextFocus && dance.mode == 'normal'",
        "title": "Set mode to Visual",
        "command": "dance.modes.set.visual"
      },
      {
        "key": "/",
        "when": "editorTextFocus && dance.mode == 'normal'",
        "title": "Search",
        "command": "dance.search"
      },
      {
        "key": "NumPad_Divide",
        "when": "editorTextFocus && dance.mode == 'normal'",
        "title": "Search",
        "command": "dance.search"
      },
      {
        "key": "/",
        "when": "editorTextFocus && dance.mode == 'visual'",
        "title": "Search",
        "command": "dance.search"
      },
      {
        "key": "NumPad_Divide",
        "when": "editorTextFocus && dance.mode == 'visual'",
        "title": "Search",
        "command": "dance.search"
      },
      {
        "key": "Shift+/",
        "when": "editorTextFocus && dance.mode == 'normal'",
        "title": "Search backward",
        "command": "dance.search.backward"
      },
      {
        "key": "Shift+Alt+/",
        "when": "editorTextFocus && dance.mode == 'normal'",
        "title": "Search backward (extend)",
        "command": "dance.search.backward.extend"
      },
      {
        "key": "Alt+/",
        "when": "editorTextFocus && dance.mode == 'normal'",
        "title": "Search (extend)",
        "command": "dance.search.extend"
      },
      {
        "key": "N",
        "when": "editorTextFocus && dance.mode == 'normal'",
        "title": "Select next match",
        "command": "dance.search.next"
      },
      {
        "key": "Alt+N",
        "when": "editorTextFocus && dance.mode == 'normal'",
        "title": "Add next match",
        "command": "dance.search.next.add"
      },
      {
        "key": "N",
        "when": "editorTextFocus && dance.mode == 'visual'",
        "title": "Add next match",
        "command": "dance.search.next.add"
      },
      {
        "key": "Shift+N",
        "when": "editorTextFocus && dance.mode == 'normal'",
        "title": "Select previous match",
        "command": "dance.search.previous"
      },
      {
        "key": "Shift+Alt+N",
        "when": "editorTextFocus && dance.mode == 'normal'",
        "title": "Add previous match",
        "command": "dance.search.previous.add"
      },
      {
        "key": "Shift+N",
        "when": "editorTextFocus && dance.mode == 'visual'",
        "title": "Add previous match",
        "command": "dance.search.previous.add"
      },
      {
        "key": "Shift+Alt+8",
        "when": "editorTextFocus && dance.mode == 'normal'",
        "title": "Search current selection",
        "command": "dance.search.selection"
      },
      {
        "key": "Alt+NumPad_Multiply",
        "when": "editorTextFocus && dance.mode == 'normal'",
        "title": "Search current selection",
        "command": "dance.search.selection"
      },
      {
        "key": "Shift+8",
        "when": "editorTextFocus && dance.mode == 'normal'",
        "title": "Search current selection (smart)",
        "command": "dance.search.selection.smart"
      },
      {
        "key": "NumPad_Multiply",
        "when": "editorTextFocus && dance.mode == 'normal'",
        "title": "Search current selection (smart)",
        "command": "dance.search.selection.smart"
      },
      {
        "key": "Shift+8",
        "when": "editorTextFocus && dance.mode == 'visual'",
        "title": "Search current selection (smart)",
        "command": "dance.search.selection.smart"
      },
      {
        "key": "NumPad_Multiply",
        "when": "editorTextFocus && dance.mode == 'visual'",
        "title": "Search current selection (smart)",
        "command": "dance.search.selection.smart"
      },
      {
        "key": "T",
        "when": "editorTextFocus && dance.mode == 'normal'",
        "title": "Select to character (excluded)",
        "command": "dance.seek"
      },
      {
        "key": "Alt+A",
        "when": "editorTextFocus && dance.mode == 'normal'",
        "title": "Select whole object",
        "command": "dance.seek.askObject"
      },
      {
        "key": "Alt+A",
        "when": "editorTextFocus && dance.mode == 'insert'",
        "title": "Select whole object",
        "command": "dance.seek.askObject"
      },
      {
        "key": "]",
        "when": "editorTextFocus && dance.mode == 'normal'",
        "title": "Select to whole object end",
        "command": "dance.seek.askObject.end"
      },
      {
        "key": "Shift+]",
        "when": "editorTextFocus && dance.mode == 'normal'",
        "title": "Extend to whole object end",
        "command": "dance.seek.askObject.end.extend"
      },
      {
        "key": "Alt+I",
        "when": "editorTextFocus && dance.mode == 'normal'",
        "title": "Select inner object",
        "command": "dance.seek.askObject.inner"
      },
      {
        "key": "Alt+I",
        "when": "editorTextFocus && dance.mode == 'insert'",
        "title": "Select inner object",
        "command": "dance.seek.askObject.inner"
      },
      {
        "key": "Alt+]",
        "when": "editorTextFocus && dance.mode == 'normal'",
        "title": "Select to inner object end",
        "command": "dance.seek.askObject.inner.end"
      },
      {
        "key": "Shift+Alt+]",
        "when": "editorTextFocus && dance.mode == 'normal'",
        "title": "Extend to inner object end",
        "command": "dance.seek.askObject.inner.end.extend"
      },
      {
        "key": "Alt+[",
        "when": "editorTextFocus && dance.mode == 'normal'",
        "title": "Select to inner object start",
        "command": "dance.seek.askObject.inner.start"
      },
      {
        "key": "Shift+Alt+[",
        "when": "editorTextFocus && dance.mode == 'normal'",
        "title": "Extend to inner object start",
        "command": "dance.seek.askObject.inner.start.extend"
      },
      {
        "key": "[",
        "when": "editorTextFocus && dance.mode == 'normal'",
        "title": "Select to whole object start",
        "command": "dance.seek.askObject.start"
      },
      {
        "key": "Shift+[",
        "when": "editorTextFocus && dance.mode == 'normal'",
        "title": "Extend to whole object start",
        "command": "dance.seek.askObject.start.extend"
      },
      {
        "key": "Shift+T",
        "when": "editorTextFocus && dance.mode == 'normal'",
        "title": "Select to character (excluded, backward)",
        "command": "dance.seek.backward"
      },
      {
        "key": "Shift+M",
        "when": "editorTextFocus && dance.mode == 'normal'",
        "title": "Select to next enclosing character",
        "command": "dance.seek.enclosing"
      },
      {
        "key": "Alt+M",
        "when": "editorTextFocus && dance.mode == 'normal'",
        "title": "Select to previous enclosing character",
        "command": "dance.seek.enclosing.backward"
      },
      {
        "key": "Shift+M",
        "when": "editorTextFocus && dance.mode == 'visual'",
        "title": "Extend to next enclosing character",
        "command": "dance.seek.enclosing.extend"
      },
      {
        "key": "Alt+M",
        "when": "editorTextFocus && dance.mode == 'visual'",
        "title": "Extend to previous enclosing character",
        "command": "dance.seek.enclosing.extend.backward"
      },
      {
        "key": "T",
        "when": "editorTextFocus && dance.mode == 'visual'",
        "title": "Extend to character (excluded)",
        "command": "dance.seek.extend"
      },
      {
        "key": "Shift+T",
        "when": "editorTextFocus && dance.mode == 'visual'",
        "title": "Extend to character (excluded, backward)",
        "command": "dance.seek.extend.backward"
      },
      {
        "key": "F",
        "when": "editorTextFocus && dance.mode == 'normal'",
        "title": "Select to character (included)",
        "command": "dance.seek.included"
      },
      {
        "key": "Shift+F",
        "when": "editorTextFocus && dance.mode == 'normal'",
        "title": "Select to character (included, backward)",
        "command": "dance.seek.included.backward"
      },
      {
        "key": "F",
        "when": "editorTextFocus && dance.mode == 'visual'",
        "title": "Extend to character (included)",
        "command": "dance.seek.included.extend"
      },
      {
        "key": "Shift+F",
        "when": "editorTextFocus && dance.mode == 'visual'",
        "title": "Extend to character (included, backward)",
        "command": "dance.seek.included.extend.backward"
      },
      {
        "key": "W",
        "when": "editorTextFocus && dance.mode == 'normal'",
        "title": "Select to next word start",
        "command": "dance.seek.word"
      },
      {
        "key": "B",
        "when": "editorTextFocus && dance.mode == 'normal'",
        "title": "Select to previous word start",
        "command": "dance.seek.word.backward"
      },
      {
        "key": "B",
        "when": "editorTextFocus && dance.mode == 'visual'",
        "title": "Extend to previous word start",
        "command": "dance.seek.word.backward.extend"
      },
      {
        "key": "W",
        "when": "editorTextFocus && dance.mode == 'visual'",
        "title": "Extend to next word start",
        "command": "dance.seek.word.extend"
      },
      {
        "key": "Shift+W",
        "when": "editorTextFocus && dance.mode == 'normal'",
        "title": "Select to next WORD start",
        "command": "dance.seek.word.ws"
      },
      {
        "key": "Shift+B",
        "when": "editorTextFocus && dance.mode == 'normal'",
        "title": "Select to previous WORD start",
        "command": "dance.seek.word.ws.backward"
      },
      {
        "key": "Shift+B",
        "when": "editorTextFocus && dance.mode == 'visual'",
        "title": "Extend to previous WORD start",
        "command": "dance.seek.word.ws.backward.extend"
      },
      {
        "key": "Shift+W",
        "when": "editorTextFocus && dance.mode == 'visual'",
        "title": "Extend to next WORD start",
        "command": "dance.seek.word.ws.extend"
      },
      {
        "key": "E",
        "when": "editorTextFocus && dance.mode == 'normal'",
        "title": "Select to next word end",
        "command": "dance.seek.wordEnd"
      },
      {
        "key": "E",
        "when": "editorTextFocus && dance.mode == 'visual'",
        "title": "Extend to next word end",
        "command": "dance.seek.wordEnd.extend"
      },
      {
        "key": "Shift+E",
        "when": "editorTextFocus && dance.mode == 'normal'",
        "title": "Select to next WORD end",
        "command": "dance.seek.wordEnd.ws"
      },
      {
        "key": "Shift+E",
        "when": "editorTextFocus && dance.mode == 'visual'",
        "title": "Extend to next WORD end",
        "command": "dance.seek.wordEnd.ws.extend"
      },
      {
        "key": "Shift+5",
        "when": "editorTextFocus && dance.mode == 'normal'",
        "title": "Select whole buffer",
        "command": "dance.select.buffer"
      },
      {
        "key": "Shift+5",
        "when": "editorTextFocus && dance.mode == 'visual'",
        "title": "Select whole buffer",
        "command": "dance.select.buffer"
      },
      {
        "key": "Shift+J",
        "when": "editorTextFocus && dance.mode == 'normal'",
        "title": "Extend down",
        "command": "dance.select.down.extend"
      },
      {
        "key": "Shift+Down",
        "when": "editorTextFocus && dance.mode == 'normal'",
        "title": "Extend down",
        "command": "dance.select.down.extend"
      },
      {
        "key": "J",
        "when": "editorTextFocus && dance.mode == 'visual'",
        "title": "Extend down",
        "command": "dance.select.down.extend"
      },
      {
        "key": "Down",
        "when": "editorTextFocus && dance.mode == 'visual'",
        "title": "Extend down",
        "command": "dance.select.down.extend"
      },
      {
        "key": "J",
        "when": "editorTextFocus && dance.mode == 'normal'",
        "title": "Jump down",
        "command": "dance.select.down.jump"
      },
      {
        "key": "Down",
        "when": "editorTextFocus && dance.mode == 'normal'",
        "title": "Jump down",
        "command": "dance.select.down.jump"
      },
      {
        "key": "Shift+Left",
        "when": "editorTextFocus && dance.mode == 'normal'",
        "title": "Extend left",
        "command": "dance.select.left.extend"
      },
      {
        "key": "H",
        "when": "editorTextFocus && dance.mode == 'visual'",
        "title": "Extend left",
        "command": "dance.select.left.extend"
      },
      {
        "key": "Left",
        "when": "editorTextFocus && dance.mode == 'visual'",
        "title": "Extend left",
        "command": "dance.select.left.extend"
      },
      {
        "key": "H",
        "when": "editorTextFocus && dance.mode == 'normal'",
        "title": "Jump left",
        "command": "dance.select.left.jump"
      },
      {
        "key": "Left",
        "when": "editorTextFocus && dance.mode == 'normal'",
        "title": "Jump left",
        "command": "dance.select.left.jump"
      },
      {
        "key": "X",
        "when": "editorTextFocus && dance.mode == 'normal'",
        "title": "Extend to line below",
        "command": "dance.select.line.below.extend"
      },
      {
        "key": "X",
        "when": "editorTextFocus && dance.mode == 'visual'",
        "title": "Extend to line below",
        "command": "dance.select.line.below.extend"
      },
      {
        "key": "Alt+L",
        "when": "editorTextFocus && dance.mode == 'normal'",
        "title": "Select to line end. TODO: helix",
        "command": "dance.select.lineEnd"
      },
      {
        "key": "End",
        "when": "editorTextFocus && dance.mode == 'normal'",
        "title": "Select to line end. TODO: helix",
        "command": "dance.select.lineEnd"
      },
      {
        "key": "Shift+Alt+L",
        "when": "editorTextFocus && dance.mode == 'normal'",
        "title": "Extend to line end",
        "command": "dance.select.lineEnd.extend"
      },
      {
        "key": "Shift+End",
        "when": "editorTextFocus && dance.mode == 'normal'",
        "title": "Extend to line end",
        "command": "dance.select.lineEnd.extend"
      },
      {
        "key": "Alt+H",
        "when": "editorTextFocus && dance.mode == 'normal'",
        "title": "Select to line start",
        "command": "dance.select.lineStart"
      },
      {
        "key": "Home",
        "when": "editorTextFocus && dance.mode == 'normal'",
        "title": "Select to line start",
        "command": "dance.select.lineStart"
      },
      {
        "key": "Shift+Alt+H",
        "when": "editorTextFocus && dance.mode == 'normal'",
        "title": "Extend to line start",
        "command": "dance.select.lineStart.extend"
      },
      {
        "key": "Shift+Home",
        "when": "editorTextFocus && dance.mode == 'normal'",
        "title": "Extend to line start",
        "command": "dance.select.lineStart.extend"
      },
      {
        "key": "Shift+Right",
        "when": "editorTextFocus && dance.mode == 'normal'",
        "title": "Extend right",
        "command": "dance.select.right.extend"
      },
      {
        "key": "L",
        "when": "editorTextFocus && dance.mode == 'visual'",
        "title": "Extend right",
        "command": "dance.select.right.extend"
      },
      {
        "key": "Right",
        "when": "editorTextFocus && dance.mode == 'visual'",
        "title": "Extend right",
        "command": "dance.select.right.extend"
      },
      {
        "key": "L",
        "when": "editorTextFocus && dance.mode == 'normal'",
        "title": "Jump right",
        "command": "dance.select.right.jump"
      },
      {
        "key": "Right",
        "when": "editorTextFocus && dance.mode == 'normal'",
        "title": "Jump right",
        "command": "dance.select.right.jump"
      },
      {
        "key": "Shift+G",
        "when": "editorTextFocus && dance.mode == 'normal'",
        "title": "Extend to",
        "command": "dance.select.to.extend"
      },
      {
        "key": "G",
        "when": "editorTextFocus && dance.mode == 'visual'",
        "title": "Extend to",
        "command": "dance.select.to.extend"
      },
      {
        "key": "G",
        "when": "editorTextFocus && dance.mode == 'normal'",
        "title": "Go to",
        "command": "dance.select.to.jump"
      },
      {
        "key": "Shift+K",
        "when": "editorTextFocus && dance.mode == 'normal'",
        "title": "Extend up",
        "command": "dance.select.up.extend"
      },
      {
        "key": "Shift+Up",
        "when": "editorTextFocus && dance.mode == 'normal'",
        "title": "Extend up",
        "command": "dance.select.up.extend"
      },
      {
        "key": "K",
        "when": "editorTextFocus && dance.mode == 'visual'",
        "title": "Extend up",
        "command": "dance.select.up.extend"
      },
      {
        "key": "Up",
        "when": "editorTextFocus && dance.mode == 'visual'",
        "title": "Extend up",
        "command": "dance.select.up.extend"
      },
      {
        "key": "K",
        "when": "editorTextFocus && dance.mode == 'normal'",
        "title": "Jump up",
        "command": "dance.select.up.jump"
      },
      {
        "key": "Up",
        "when": "editorTextFocus && dance.mode == 'normal'",
        "title": "Jump up",
        "command": "dance.select.up.jump"
      },
      {
        "key": "Ctrl+F",
        "when": "editorTextFocus && dance.mode == 'normal'",
        "command": "dance.select.vertically",
        "args": {
          "direction": 1,
          "by": "page",
          "shift": "jump"
        }
      },
      {
        "key": "Ctrl+F",
        "when": "editorTextFocus && dance.mode == 'insert'",
        "command": "dance.select.vertically",
        "args": {
          "direction": 1,
          "by": "page",
          "shift": "jump"
        }
      },
      {
        "key": "Ctrl+D",
        "when": "editorTextFocus && dance.mode == 'normal'",
        "command": "dance.select.vertically",
        "args": {
          "direction": 1,
          "by": "halfPage",
          "shift": "jump"
        }
      },
      {
        "key": "Ctrl+D",
        "when": "editorTextFocus && dance.mode == 'insert'",
        "command": "dance.select.vertically",
        "args": {
          "direction": 1,
          "by": "halfPage",
          "shift": "jump"
        }
      },
      {
        "key": "Ctrl+B",
        "when": "editorTextFocus && dance.mode == 'normal'",
        "command": "dance.select.vertically",
        "args": {
          "direction": -1,
          "by": "page",
          "shift": "jump"
        }
      },
      {
        "key": "Ctrl+B",
        "when": "editorTextFocus && dance.mode == 'insert'",
        "command": "dance.select.vertically",
        "args": {
          "direction": -1,
          "by": "page",
          "shift": "jump"
        }
      },
      {
        "key": "Ctrl+U",
        "when": "editorTextFocus && dance.mode == 'normal'",
        "command": "dance.select.vertically",
        "args": {
          "direction": -1,
          "by": "halfPage",
          "shift": "jump"
        }
      },
      {
        "key": "Ctrl+U",
        "when": "editorTextFocus && dance.mode == 'insert'",
        "command": "dance.select.vertically",
        "args": {
          "direction": -1,
          "by": "halfPage",
          "shift": "jump"
        }
      },
      {
        "key": "Ctrl+F",
        "when": "editorTextFocus && dance.mode == 'visual'",
        "command": "dance.select.vertically",
        "args": {
          "direction": 1,
          "by": "page",
          "shift": "extend"
        }
      },
      {
        "key": "Ctrl+D",
        "when": "editorTextFocus && dance.mode == 'visual'",
        "command": "dance.select.vertically",
        "args": {
          "direction": 1,
          "by": "halfPage",
          "shift": "extend"
        }
      },
      {
        "key": "Ctrl+B",
        "when": "editorTextFocus && dance.mode == 'visual'",
        "command": "dance.select.vertically",
        "args": {
          "direction": -1,
          "by": "page",
          "shift": "extend"
        }
      },
      {
        "key": "Ctrl+U",
        "when": "editorTextFocus && dance.mode == 'visual'",
        "command": "dance.select.vertically",
        "args": {
          "direction": -1,
          "by": "halfPage",
          "shift": "extend"
        }
      },
      {
        "key": "Alt+;",
        "when": "editorTextFocus && dance.mode == 'normal'",
        "title": "Change direction of selections",
        "command": "dance.selections.changeDirection"
      },
      {
        "key": "Alt+,",
        "when": "editorTextFocus && dance.mode == 'normal'",
        "title": "Clear main selections",
        "command": "dance.selections.clear.main"
      },
      {
        "key": "Alt+,",
        "when": "editorTextFocus && dance.mode == 'visual'",
        "title": "Clear main selections",
        "command": "dance.selections.clear.main"
      },
      {
        "key": ",",
        "when": "editorTextFocus && dance.mode == 'normal'",
        "title": "Clear secondary selections",
        "command": "dance.selections.clear.secondary"
      },
      {
        "key": ",",
        "when": "editorTextFocus && dance.mode == 'visual'",
        "title": "Clear secondary selections",
        "command": "dance.selections.clear.secondary"
      },
      {
        "key": "Shift+C",
        "when": "editorTextFocus && dance.mode == 'normal'",
        "title": "Copy selections below",
        "command": "dance.selections.copy"
      },
      {
        "key": "Shift+C",
        "when": "editorTextFocus && dance.mode == 'visual'",
        "title": "Copy selections below",
        "command": "dance.selections.copy"
      },
      {
        "key": "Shift+Alt+C",
        "when": "editorTextFocus && dance.mode == 'normal'",
        "title": "Copy selections above",
        "command": "dance.selections.copy.above"
      },
      {
        "key": "Shift+Alt+C",
        "when": "editorTextFocus && dance.mode == 'visual'",
        "title": "Copy selections above",
        "command": "dance.selections.copy.above"
      },
      {
        "key": "Shift+X",
        "when": "editorTextFocus && dance.mode == 'normal'",
        "title": "Expand to lines",
        "command": "dance.selections.expandToLines"
      },
      {
        "key": "Shift+X",
        "when": "editorTextFocus && dance.mode == 'visual'",
        "title": "Expand to lines",
        "command": "dance.selections.expandToLines"
      },
      {
        "key": "Shift+Alt+;",
        "when": "editorTextFocus && dance.mode == 'normal'",
        "title": "Forward selections",
        "command": "dance.selections.faceForward"
      },
      {
        "key": "Shift+4",
        "when": "editorTextFocus && dance.mode == 'normal'",
        "title": "Filter selections",
        "command": "dance.selections.filter"
      },
      {
        "key": "Shift+4",
        "when": "editorTextFocus && dance.mode == 'visual'",
        "title": "Filter selections",
        "command": "dance.selections.filter"
      },
      {
        "key": "Shift+K",
        "when": "editorTextFocus && dance.mode == 'normal'",
        "title": "Keep matching selections",
        "command": "dance.selections.filter.regexp"
      },
      {
        "key": "Shift+K",
        "when": "editorTextFocus && dance.mode == 'visual'",
        "title": "Keep matching selections",
        "command": "dance.selections.filter.regexp"
      },
      {
        "key": "Shift+Alt+K",
        "when": "editorTextFocus && dance.mode == 'normal'",
        "title": "Clear matching selections",
        "command": "dance.selections.filter.regexp.inverse"
      },
      {
        "key": "Shift+Alt+K",
        "when": "editorTextFocus && dance.mode == 'visual'",
        "title": "Clear matching selections",
        "command": "dance.selections.filter.regexp.inverse"
      },
      {
        "key": "Shift+Alt+-",
        "when": "editorTextFocus && dance.mode == 'normal'",
        "title": "Merge contiguous selections",
        "command": "dance.selections.merge"
      },
      {
        "key": "Shift+Alt+\\",
        "when": "editorTextFocus && dance.mode == 'normal'",
        "title": "Pipe selections",
        "command": "dance.selections.pipe"
      },
      {
        "key": "Shift+1",
        "when": "editorTextFocus && dance.mode == 'normal'",
        "title": "Pipe and append",
        "command": "dance.selections.pipe.append"
      },
      {
        "key": "Shift+Alt+1",
        "when": "editorTextFocus && dance.mode == 'normal'",
        "title": "Pipe and prepend",
        "command": "dance.selections.pipe.prepend"
      },
      {
        "key": "Shift+\\",
        "when": "editorTextFocus && dance.mode == 'normal'",
        "title": "Pipe and replace",
        "command": "dance.selections.pipe.replace"
      },
      {
        "key": ";",
        "when": "editorTextFocus && dance.mode == 'normal'",
        "title": "Reduce selections to their cursor",
        "command": "dance.selections.reduce"
      },
      {
        "key": ";",
        "when": "editorTextFocus && dance.mode == 'visual'",
        "title": "Reduce selections to their cursor",
        "command": "dance.selections.reduce"
      },
      {
        "key": "Shift+Alt+S",
        "when": "editorTextFocus && dance.mode == 'normal'",
        "title": "Reduce selections to their ends",
        "command": "dance.selections.reduce.edges"
      },
      {
        "key": "Alt+Z",
        "when": "editorTextFocus && dance.mode == 'normal'",
        "title": "Restore selections. TODO: Needed?",
        "command": "dance.selections.restore"
      },
      {
        "key": "Alt+Z",
        "when": "editorTextFocus && dance.mode == 'normal'",
        "title": "Combine register selections with current ones",
        "command": "dance.selections.restore.withCurrent"
      },
      {
        "key": "Shift+Alt+Z",
        "when": "editorTextFocus && dance.mode == 'normal'",
        "command": "dance.selections.restore.withCurrent",
        "args": {
          "reverse": true,
          "$exclude": []
        }
      },
      {
        "key": "Shift+Alt+Z",
        "when": "editorTextFocus && dance.mode == 'normal'",
        "title": "Save selections",
        "command": "dance.selections.save"
      },
      {
        "key": "Y",
        "when": "editorTextFocus && dance.mode == 'normal'",
        "title": "Copy selections text",
        "command": "dance.selections.saveText"
      },
      {
        "key": "Y",
        "when": "editorTextFocus && dance.mode == 'visual'",
        "title": "Copy selections text",
        "command": "dance.selections.saveText"
      },
      {
        "key": "S",
        "when": "editorTextFocus && dance.mode == 'normal'",
        "title": "Leap or select",
        "command": "dance.selections.select.orLeap"
      },
      {
        "key": "S",
        "when": "editorTextFocus && dance.mode == 'visual'",
        "title": "Leap or select",
        "command": "dance.selections.select.orLeap"
      },
      {
        "key": "Shift+S",
        "when": "editorTextFocus && dance.mode == 'normal'",
        "title": "Split selections",
        "command": "dance.selections.split"
      },
      {
        "key": "Shift+S",
        "when": "editorTextFocus && dance.mode == 'visual'",
        "title": "Split selections",
        "command": "dance.selections.split"
      },
      {
        "key": "Alt+S",
        "when": "editorTextFocus && dance.mode == 'normal'",
        "title": "Leap or select backward",
        "command": "dance.selections.splitLines.orLeap.backward"
      },
      {
        "key": "Alt+S",
        "when": "editorTextFocus && dance.mode == 'visual'",
        "title": "Leap or select backward",
        "command": "dance.selections.splitLines.orLeap.backward"
      },
      {
        "key": "Enter",
        "when": "editorTextFocus && dance.mode == 'normal'",
        "title": "Toggle selection indices",
        "command": "dance.selections.toggleIndices"
      },
      {
        "key": "Enter",
        "when": "editorTextFocus && dance.mode == 'visual'",
        "title": "Toggle selection indices",
        "command": "dance.selections.toggleIndices"
      },
      {
        "key": "Alt+X",
        "when": "editorTextFocus && dance.mode == 'normal'",
        "title": "Trim lines",
        "command": "dance.selections.trimLines"
      },
      {
        "key": "Shift+-",
        "when": "editorTextFocus && dance.mode == 'normal'",
        "title": "Trim whitespace",
        "command": "dance.selections.trimWhitespace"
      },
      {
        "key": "Shift+-",
        "when": "editorTextFocus && dance.mode == 'visual'",
        "title": "Trim whitespace",
        "command": "dance.selections.trimWhitespace"
      },
      {
        "key": "Shift+Alt+9",
        "when": "editorTextFocus && dance.mode == 'normal'",
        "title": "Rotate selections clockwise",
        "command": "dance.selections.rotate.both"
      },
      {
        "key": "Shift+Alt+0",
        "when": "editorTextFocus && dance.mode == 'normal'",
        "title": "Rotate selections counter-clockwise",
        "command": "dance.selections.rotate.both.reverse"
      },
      {
        "key": "Shift+9",
        "when": "editorTextFocus && dance.mode == 'normal'",
        "title": "Rotate selections clockwise (selections only)",
        "command": "dance.selections.rotate.selections"
      },
      {
        "key": "Shift+9",
        "when": "editorTextFocus && dance.mode == 'visual'",
        "title": "Rotate selections clockwise (selections only)",
        "command": "dance.selections.rotate.selections"
      },
      {
        "key": "Shift+0",
        "when": "editorTextFocus && dance.mode == 'normal'",
        "title": "Rotate selections counter-clockwise (selections only)",
        "command": "dance.selections.rotate.selections.reverse"
      },
      {
        "key": "Shift+0",
        "when": "editorTextFocus && dance.mode == 'visual'",
        "title": "Rotate selections counter-clockwise (selections only)",
        "command": "dance.selections.rotate.selections.reverse"
      },
      {
        "key": "Space",
        "when": "editorTextFocus && dance.mode == 'normal'",
        "title": "Show space menu",
        "command": "dance.openMenu",
        "args": {
          "menu": "space",
          "$exclude": []
        }
      },
      {
        "key": "Space",
        "when": "editorTextFocus && dance.mode == 'visual'",
        "title": "Show space menu",
        "command": "dance.openMenu",
        "args": {
          "menu": "space",
          "$exclude": []
        }
      },
      {
        "key": "Z",
        "when": "editorTextFocus && dance.mode == 'normal'",
        "title": "Show view menu",
        "command": "dance.openMenu",
        "args": {
          "menu": "view",
          "$exclude": []
        }
      },
      {
        "key": "Z",
        "when": "editorTextFocus && dance.mode == 'visual'",
        "title": "Show view menu",
        "command": "dance.openMenu",
        "args": {
          "menu": "view",
          "$exclude": []
        }
      },
      {
        "key": "Shift+Z",
        "when": "editorTextFocus && dance.mode == 'normal'",
        "title": "Show view menu (locked)",
        "command": "dance.openMenu",
        "args": {
          "menu": "view",
          "locked": true,
          "$exclude": []
        }
      },
      {
        "key": "Shift+Z",
        "when": "editorTextFocus && dance.mode == 'visual'",
        "title": "Show view menu (locked)",
        "command": "dance.openMenu",
        "args": {
          "menu": "view",
          "locked": true,
          "$exclude": []
        }
      },
      {
        "key": "Ctrl+W",
        "when": "editorTextFocus && dance.mode == 'normal'",
        "title": "Show window menu",
        "command": "dance.window.windowMenu"
      },
      {
        "key": "Ctrl+W",
        "when": "editorTextFocus && dance.mode == 'visual'",
        "title": "Show window menu",
        "command": "dance.window.windowMenu"
      },
      {
        "command": "dance.ignore",
        "key": "Shift+D",
        "when": "editorTextFocus && dance.mode == 'normal'"
      },
      {
        "command": "dance.ignore",
        "key": "Shift+H",
        "when": "editorTextFocus && dance.mode == 'normal'"
      },
      {
        "command": "dance.ignore",
        "key": "Shift+L",
        "when": "editorTextFocus && dance.mode == 'normal'"
      },
      {
        "command": "dance.ignore",
        "key": "Shift+V",
        "when": "editorTextFocus && dance.mode == 'normal'"
      },
      {
        "command": "dance.ignore",
        "key": "Shift+Y",
        "when": "editorTextFocus && dance.mode == 'normal'"
      },
      {
        "command": "dance.ignore",
        "key": "Shift+2",
        "when": "editorTextFocus && dance.mode == 'normal'"
      },
      {
        "command": "dance.ignore",
        "key": "Shift+3",
        "when": "editorTextFocus && dance.mode == 'normal'"
      },
      {
        "command": "dance.ignore",
        "key": "Shift+6",
        "when": "editorTextFocus && dance.mode == 'normal'"
      },
      {
        "command": "dance.ignore",
        "key": "'",
        "when": "editorTextFocus && dance.mode == 'normal'"
      },
      {
        "command": "dance.ignore",
        "key": "-",
        "when": "editorTextFocus && dance.mode == 'normal'"
      },
      {
        "command": "dance.ignore",
        "key": "=",
        "when": "editorTextFocus && dance.mode == 'normal'"
      },
      {
        "command": "dance.ignore",
<<<<<<< HEAD
=======
        "key": "Tab",
        "when": "editorTextFocus && dance.mode == 'normal'"
      },
      {
        "command": "dance.ignore",
        "key": "Space",
        "when": "editorTextFocus && dance.mode == 'normal'"
      },
      {
        "command": "dance.ignore",
>>>>>>> b144b02b
        "key": "NumPad_Add",
        "when": "editorTextFocus && dance.mode == 'normal'"
      },
      {
        "command": "dance.ignore",
        "key": "NumPad_Subtract",
        "when": "editorTextFocus && dance.mode == 'normal'"
      },
      {
        "command": "dance.ignore",
        "key": "Shift+=",
        "when": "editorTextFocus && dance.mode == 'normal'"
      },
      {
        "command": "dance.ignore",
        "key": "Shift+Tab",
        "when": "editorTextFocus && dance.mode == 'normal'"
      },
      {
        "command": "dance.ignore",
        "key": "Shift+Space",
        "when": "editorTextFocus && dance.mode == 'normal'"
      },
      {
        "command": "dance.ignore",
        "key": "Shift+NumPad_Add",
        "when": "editorTextFocus && dance.mode == 'normal'"
      },
      {
        "command": "dance.ignore",
        "key": "Shift+NumPad_Subtract",
        "when": "editorTextFocus && dance.mode == 'normal'"
      },
      {
        "command": "dance.ignore",
        "key": "Shift+D",
        "when": "editorTextFocus && dance.mode == 'visual'"
      },
      {
        "command": "dance.ignore",
        "key": "Shift+H",
        "when": "editorTextFocus && dance.mode == 'visual'"
      },
      {
        "command": "dance.ignore",
        "key": "Shift+L",
        "when": "editorTextFocus && dance.mode == 'visual'"
      },
      {
        "command": "dance.ignore",
        "key": "Shift+V",
        "when": "editorTextFocus && dance.mode == 'visual'"
      },
      {
        "command": "dance.ignore",
        "key": "Shift+Y",
        "when": "editorTextFocus && dance.mode == 'visual'"
      },
      {
        "command": "dance.ignore",
        "key": "Shift+2",
        "when": "editorTextFocus && dance.mode == 'visual'"
      },
      {
        "command": "dance.ignore",
        "key": "Shift+3",
        "when": "editorTextFocus && dance.mode == 'visual'"
      },
      {
        "command": "dance.ignore",
        "key": "Shift+6",
        "when": "editorTextFocus && dance.mode == 'visual'"
      },
      {
        "command": "dance.ignore",
        "key": "'",
        "when": "editorTextFocus && dance.mode == 'visual'"
      },
      {
        "command": "dance.ignore",
        "key": "-",
        "when": "editorTextFocus && dance.mode == 'visual'"
      },
      {
        "command": "dance.ignore",
        "key": "=",
        "when": "editorTextFocus && dance.mode == 'visual'"
      },
      {
        "command": "dance.ignore",
        "key": "NumPad_Add",
        "when": "editorTextFocus && dance.mode == 'visual'"
      },
      {
        "command": "dance.ignore",
        "key": "NumPad_Subtract",
        "when": "editorTextFocus && dance.mode == 'visual'"
      },
      {
        "command": "dance.ignore",
        "key": "Shift+=",
        "when": "editorTextFocus && dance.mode == 'visual'"
      },
      {
        "command": "dance.ignore",
        "key": "Shift+Space",
        "when": "editorTextFocus && dance.mode == 'visual'"
      },
      {
        "command": "dance.ignore",
        "key": "Shift+NumPad_Add",
        "when": "editorTextFocus && dance.mode == 'visual'"
      },
      {
        "command": "dance.ignore",
        "key": "Shift+NumPad_Subtract",
        "when": "editorTextFocus && dance.mode == 'visual'"
      },
      {
        "command": "-lineBreakInsert",
        "key": "Ctrl+O",
        "when": ""
      },
      {
        "command": "workbench.action.navigateBack",
        "key": "Ctrl+O",
        "when": "canNavigateBack"
      },
      {
        "command": "workbench.action.navigateForward",
        "key": "Ctrl+I",
        "when": "canNavigateForward"
      }
    ]
  }
}<|MERGE_RESOLUTION|>--- conflicted
+++ resolved
@@ -29,11 +29,7 @@
     "test": "yarn run compile && node ./out/test/run.js",
     "package": "vsce package --allow-star-activation",
     "publish": "vsce publish --allow-star-activation",
-<<<<<<< HEAD
     "publish:pre": "vsce publish --allow-star-activation --pre-release --no-git-tag-version --no-update-package-json 0.5.13001"
-=======
-    "publish:pre": "vsce publish --allow-star-activation --pre-release --no-git-tag-version --no-update-package-json 0.5.12002"
->>>>>>> b144b02b
   },
   "devDependencies": {
     "@types/glob": "^7.2.0",
@@ -4956,8 +4952,6 @@
       },
       {
         "command": "dance.ignore",
-<<<<<<< HEAD
-=======
         "key": "Tab",
         "when": "editorTextFocus && dance.mode == 'normal'"
       },
@@ -4968,7 +4962,6 @@
       },
       {
         "command": "dance.ignore",
->>>>>>> b144b02b
         "key": "NumPad_Add",
         "when": "editorTextFocus && dance.mode == 'normal'"
       },
