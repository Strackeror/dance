{
  "name": "dancehelix-local",
  "description": "Fork of Dance with helix keybindings (Unfinished)",
  "version": "0.5.13",
  "license": "ISC",
  "author": {
    "name": "Leo",
    "email": "le.lueker@gmail.com"
  },
  "repository": {
    "type": "git",
    "url": "https://github.com/Silverquark/dance.git"
  },
  "main": "./out/extension.js",
  "browser": "./out/web-extension.js",
  "engines": {
    "vscode": "^1.63.0"
  },
  "scripts": {
    "check": "tsc -p ./ && eslint . && depcruise -v .dependency-cruiser.js src",
    "format": "eslint . --fix",
    "generate": "ts-node ./meta.ts",
    "generate:watch": "ts-node ./meta.ts --watch",
    "compile": "esbuild src/extension.ts --bundle --external:vscode --external:child_process --target=es2021 --format=cjs --minify --keep-names --outfile=out/extension.js",
    "compile:watch": "esbuild src/extension.ts --bundle --external:vscode --external:child_process --target=es2021 --format=cjs --minify --keep-names --outfile=out/extension.js --watch --sourcemap",
    "compile-web": "esbuild src/extension.ts --bundle --external:vscode --external:child_process --target=es2021 --format=cjs --minify --keep-names --outfile=out/web-extension.js --define:process.platform=\\\"web\\\" --define:process.env={}",
    "compile-web:watch": "esbuild src/extension.ts --bundle --external:vscode --external:child_process --target=es2021 --format=cjs --minify --keep-names --outfile=out/web-extension.js --define:process.platform=\\\"web\\\" --define:process.env={} --watch --sourcemap",
    "compile-tests": "globstar -- esbuild \"{src,test}/**/*.ts\" --target=es2021 --format=cjs --outdir=out --outbase=. --sourcemap",
    "test": "yarn run compile --sourcemap && yarn run compile-tests && node ./out/test/run.js",
    "vscode:prepublish": "yarn run generate && yarn run compile && yarn run compile-web",
    "package": "vsce package --allow-star-activation",
    "publish": "vsce publish --allow-star-activation",
<<<<<<< HEAD
    "publish:pre": "vsce publish --allow-star-activation --pre-release --no-git-tag-version --no-update-package-json 0.5.13001"
=======
    "package:pre": "vsce package --allow-star-activation --pre-release --no-git-tag-version --no-update-package-json 0.5.12004",
    "publish:pre": "vsce publish --allow-star-activation --pre-release --no-git-tag-version --no-update-package-json 0.5.12004"
>>>>>>> e15330af
  },
  "devDependencies": {
    "@types/glob": "^7.2.0",
    "@types/mocha": "^9.1.1",
    "@types/node": "^17.0.33",
    "@types/vscode": "^1.63.0",
    "@typescript-eslint/eslint-plugin": "^5.23.0",
    "@typescript-eslint/parser": "^5.23.0",
    "@vscode/test-electron": "^2.1.3",
    "chokidar": "^3.5.3",
    "dependency-cruiser": "^11.7.0",
    "esbuild": "^0.18.4",
    "eslint": "^8.15.0",
    "glob": "^8.0.3",
    "globstar": "^1.0.0",
    "mocha": "^10.0.0",
    "source-map-support": "^0.5.21",
    "ts-loader": "^9.3.1",
    "ts-node": "^10.8.1",
    "typescript": "^4.8.4",
    "unexpected": "^13.0.0",
    "vsce": "^2.7.0",
    "web-tree-sitter": "^0.20.8",
    "yaml": "^2.1.1"
  },
  "displayName": "Dance - Helix Alpha",
  "publisher": "strackeror",
  "categories": [
    "Keymaps",
    "Other"
  ],
  "readme": "README.md",
  "icon": "assets/dance.png",
  "activationEvents": [
    "*"
  ],
  "extensionKind": [
    "ui",
    "workspace"
  ],
  "dance.disableArbitraryCodeExecution": false,
  "dance.disableArbitraryCommandExecution": false,
  "capabilities": {
    "untrustedWorkspaces": {
      "supported": "limited",
      "description": "Existing menu items and mode commands can only be updated if the current workspace is trusted in order to ensure untrusted workspaces do not execute malicious commands."
    },
    "virtualWorkspaces": true
  },
  "contributes": {
    "configuration": {
      "type": "object",
      "title": "Dance",
      "properties": {
        "dance.defaultMode": {
          "type": "string",
          "scope": "language-overridable",
          "default": "normal",
          "description": "Controls which mode is set by default when an editor is opened.",
          "pattern": "^[a-zA-Z]\\w*$",
          "patternErrorMessage": ""
        },
        "dance.modes": {
          "type": "object",
          "scope": "language-overridable",
          "additionalProperties": {
            "type": "object",
            "propertyNames": {
              "pattern": "^[a-zA-Z]\\w*$",
              "patternErrorMessage": ""
            },
            "properties": {
              "inheritFrom": {
                "type": [
                  "string",
                  "null"
                ],
                "description": "Controls how default configuration options are obtained for this mode. Specify a string to inherit from the mode with the given name, and null to inherit from the VS Code configuration.",
                "pattern": "^[a-zA-Z]\\w*$",
                "patternErrorMessage": ""
              },
              "cursorStyle": {
                "enum": [
                  "line",
                  "block",
                  "underline",
                  "line-thin",
                  "block-outline",
                  "underline-thin",
                  "inherit",
                  null
                ],
                "description": "Controls the cursor style."
              },
              "lineHighlight": {
                "type": [
                  "string",
                  "null"
                ],
                "markdownDescription": "Controls the line highlighting applied to active lines. Can be an hex color, a [theme color](https://code.visualstudio.com/api/references/theme-color) or null.",
                "deprecationMessage": "`lineHighlight` is deprecated. Use `dance.modes.*.backgroundColor` instead.",
                "markdownDeprecationMessage": "`lineHighlight` is deprecated. Use `#dance.modes#.*.backgroundColor` instead.",
                "pattern": "^(#[a-fA-F0-9]{3}|#[a-fA-F0-9]{6}|#[a-fA-F0-9]{8}|\\$([a-zA-Z]+(\\.[a-zA-Z]+)+))$",
                "patternErrorMessage": "Color should be an hex color or a '$' sign followed by a color identifier."
              },
              "lineNumbers": {
                "enum": [
                  "off",
                  "on",
                  "relative",
                  "inherit",
                  null
                ],
                "description": "Controls the display of line numbers.",
                "enumDescriptions": [
                  "No line numbers.",
                  "Absolute line numbers.",
                  "Relative line numbers.",
                  "Inherit from `editor.lineNumbers`."
                ]
              },
              "onEnterMode": {
                "type": "array",
                "items": {
                  "type": [
                    "array",
                    "object",
                    "string"
                  ],
                  "properties": {
                    "command": {
                      "type": "string"
                    },
                    "args": {}
                  },
                  "required": [
                    "command"
                  ]
                },
                "description": "Controls what commands should be executed upon entering this mode."
              },
              "onLeaveMode": {
                "type": "array",
                "items": {
                  "type": [
                    "array",
                    "object",
                    "string"
                  ],
                  "properties": {
                    "command": {
                      "type": "string"
                    },
                    "args": {}
                  },
                  "required": [
                    "command"
                  ]
                },
                "description": "Controls what commands should be executed upon leaving this mode."
              },
              "selectionBehavior": {
                "enum": [
                  "caret",
                  "character",
                  null
                ],
                "default": "caret",
                "description": "Controls how selections behave within VS Code.",
                "markdownEnumDescriptions": [
                  "Selections are anchored to carets, which is the native VS Code behavior; that is, they are positioned *between* characters and can therefore be empty.",
                  "Selections are anchored to characters, like Kakoune; that is, they are positioned *on* characters, and therefore cannot be empty. Additionally, one-character selections will behave as if they were non-directional, like Kakoune."
                ]
              },
              "decorations": {
                "type": [
                  "array",
                  "object",
                  "null"
                ],
                "properties": {
                  "applyTo": {
                    "enum": [
                      "all",
                      "main",
                      "secondary"
                    ],
                    "default": "all",
                    "description": "The selections to apply this style to.",
                    "enumDescriptions": [
                      "Apply to all selections.",
                      "Apply to main selection only.",
                      "Apply to all selections except main selection."
                    ]
                  },
                  "backgroundColor": {
                    "type": "string",
                    "pattern": "^(#[a-fA-F0-9]{3}|#[a-fA-F0-9]{6}|#[a-fA-F0-9]{8}|\\$([a-zA-Z]+(\\.[a-zA-Z]+)+))$",
                    "patternErrorMessage": "Color should be an hex color or a '$' sign followed by a color identifier."
                  },
                  "borderColor": {
                    "type": "string",
                    "pattern": "^(#[a-fA-F0-9]{3}|#[a-fA-F0-9]{6}|#[a-fA-F0-9]{8}|\\$([a-zA-Z]+(\\.[a-zA-Z]+)+))$",
                    "patternErrorMessage": "Color should be an hex color or a '$' sign followed by a color identifier."
                  },
                  "borderStyle": {
                    "type": "string"
                  },
                  "borderWidth": {
                    "type": "string"
                  },
                  "borderRadius": {
                    "type": "string"
                  },
                  "isWholeLine": {
                    "type": "boolean",
                    "default": false
                  },
                  "after": {
                    "type": "object"
                  },
                  "before": {
                    "type": "object"
                  }
                },
                "description": "The decorations to apply to selections.",
                "items": {
                  "type": "object",
                  "properties": {
                    "applyTo": {
                      "enum": [
                        "all",
                        "main",
                        "secondary"
                      ],
                      "default": "all",
                      "description": "The selections to apply this style to.",
                      "enumDescriptions": [
                        "Apply to all selections.",
                        "Apply to main selection only.",
                        "Apply to all selections except main selection."
                      ]
                    },
                    "backgroundColor": {
                      "type": "string",
                      "pattern": "^(#[a-fA-F0-9]{3}|#[a-fA-F0-9]{6}|#[a-fA-F0-9]{8}|\\$([a-zA-Z]+(\\.[a-zA-Z]+)+))$",
                      "patternErrorMessage": "Color should be an hex color or a '$' sign followed by a color identifier."
                    },
                    "borderColor": {
                      "type": "string",
                      "pattern": "^(#[a-fA-F0-9]{3}|#[a-fA-F0-9]{6}|#[a-fA-F0-9]{8}|\\$([a-zA-Z]+(\\.[a-zA-Z]+)+))$",
                      "patternErrorMessage": "Color should be an hex color or a '$' sign followed by a color identifier."
                    },
                    "borderStyle": {
                      "type": "string"
                    },
                    "borderWidth": {
                      "type": "string"
                    },
                    "borderRadius": {
                      "type": "string"
                    },
                    "isWholeLine": {
                      "type": "boolean",
                      "default": false
                    },
                    "after": {
                      "type": "object"
                    },
                    "before": {
                      "type": "object"
                    }
                  }
                }
              },
              "hiddenSelectionsIndicatorsDecoration": {
                "type": [
                  "object",
                  "null"
                ],
                "properties": {
                  "applyTo": {
                    "enum": [
                      "all",
                      "main",
                      "secondary"
                    ],
                    "default": "all",
                    "description": "The selections to apply this style to.",
                    "enumDescriptions": [
                      "Apply to all selections.",
                      "Apply to main selection only.",
                      "Apply to all selections except main selection."
                    ]
                  },
                  "backgroundColor": {
                    "type": "string",
                    "pattern": "^(#[a-fA-F0-9]{3}|#[a-fA-F0-9]{6}|#[a-fA-F0-9]{8}|\\$([a-zA-Z]+(\\.[a-zA-Z]+)+))$",
                    "patternErrorMessage": "Color should be an hex color or a '$' sign followed by a color identifier."
                  },
                  "borderColor": {
                    "type": "string",
                    "pattern": "^(#[a-fA-F0-9]{3}|#[a-fA-F0-9]{6}|#[a-fA-F0-9]{8}|\\$([a-zA-Z]+(\\.[a-zA-Z]+)+))$",
                    "patternErrorMessage": "Color should be an hex color or a '$' sign followed by a color identifier."
                  },
                  "borderStyle": {
                    "type": "string"
                  },
                  "borderWidth": {
                    "type": "string"
                  },
                  "borderRadius": {
                    "type": "string"
                  },
                  "isWholeLine": {
                    "type": "boolean",
                    "default": false
                  },
                  "after": {
                    "type": "object"
                  },
                  "before": {
                    "type": "object"
                  }
                },
                "description": "The decorations to apply to the hidden selections indicator, shown when some selections are below or above the lines currently shown in the editor. Specify an empty object {} to disable this indicator."
              }
            },
            "additionalProperties": false
          },
          "default": {
            "": {
              "hiddenSelectionsIndicatorsDecoration": {
                "after": {
                  "color": "$list.warningForeground"
                },
                "backgroundColor": "$inputValidation.warningBackground",
                "borderColor": "$inputValidation.warningBorder",
                "borderStyle": "solid",
                "borderWidth": "1px",
                "isWholeLine": true
              }
            },
            "input": {
              "cursorStyle": "underline-thin"
            },
            "insert": {
              "onLeaveMode": [
                [
                  ".selections.save",
                  {
                    "register": " insert"
                  }
                ]
              ]
            },
<<<<<<< HEAD
            "visual": {
              "lineNumbers": "relative",
              "cursorStyle": "underline",
              "selectionBehavior": "character",
              "onEnterMode": [
                [
                  ".selections.restore",
                  {
                    "register": " ^",
                    "try": true
                  }
                ]
              ],
              "onLeaveMode": [
                [
                  ".selections.save",
                  {
                    "register": " ^",
                    "style": {
                      "borderColor": "$editor.selectionBackground",
                      "borderStyle": "solid",
                      "borderWidth": "2px",
                      "borderRadius": "1px"
                    },
                    "until": [
                      [
                        "mode-did-change",
                        {
                          "include": "normal"
                        }
                      ],
                      [
                        "mode-did-change",
                        {
                          "include": "visual"
                        }
                      ],
                      [
                        "selections-did-change"
                      ]
                    ]
                  }
                ]
              ]
            },
=======
            "select": {},
>>>>>>> e15330af
            "normal": {
              "lineNumbers": "relative",
              "cursorStyle": "block",
              "selectionBehavior": "character",
              "onEnterMode": [
                [
                  ".selections.restore",
                  {
                    "register": " ^",
                    "try": true
                  }
                ]
              ],
              "onLeaveMode": [
                [
                  ".selections.save",
                  {
                    "register": " ^",
                    "style": {
                      "borderColor": "$editor.selectionBackground",
                      "borderStyle": "solid",
                      "borderWidth": "2px",
                      "borderRadius": "1px"
                    },
                    "until": [
                      [
                        "mode-did-change",
                        {
                          "include": "normal"
                        }
                      ],
                      [
                        "mode-did-change",
                        {
                          "include": "visual"
                        }
                      ],
                      [
                        "selections-did-change"
                      ]
                    ]
                  }
                ]
              ]
            }
          },
          "description": "Controls the different modes available in Dance."
        },
        "dance.menus": {
          "type": "object",
          "scope": "language-overridable",
          "description": "Controls the different menus available in Dance.",
          "additionalProperties": {
            "type": "object",
            "properties": {
              "title": {
                "type": "string"
              },
              "items": {
                "type": "object",
                "additionalProperties": {
                  "type": "object",
                  "properties": {
                    "text": {
                      "type": "string",
                      "description": "Text shown in the menu."
                    },
                    "command": {
                      "type": "string",
                      "description": "Command to execute on item selection."
                    },
                    "args": {
                      "type": "array",
                      "description": "Arguments to the command to execute."
                    }
                  },
                  "required": [
                    "command"
                  ]
                }
              }
            },
            "additionalProperties": false
          },
          "default": {
            "object": {
              "title": "Select object...",
              "items": {
                "w": {
                  "command": "dance.seek.object",
                  "args": [
                    {
                      "input": "[\\p{L}_\\d]+(?<after>[^\\S\\n]+)"
                    }
                  ],
                  "text": "word"
                },
                "W": {
                  "command": "dance.seek.object",
                  "args": [
                    {
                      "input": "[\\S]+(?<after>[^\\S\\n]+)"
                    }
                  ],
                  "text": "WORD"
                },
                "s": {
                  "command": "dance.seek.object",
                  "args": [
                    {
                      "input": "(?#predefined=sentence)"
                    }
                  ],
                  "text": "sentence"
                },
                "p": {
                  "command": "dance.seek.object",
                  "args": [
                    {
                      "input": "(?#predefined=paragraph)"
                    }
                  ],
                  "text": "paragraph"
                },
                " ": {
                  "command": "dance.seek.object",
                  "args": [
                    {
                      "input": "(?<before>[\\s]+)[^\\S\\n]+(?<after>[\\s]+)"
                    }
                  ],
                  "text": "whitespaces"
                },
                "i": {
                  "command": "dance.seek.object",
                  "args": [
                    {
                      "input": "(?#predefined=indent)"
                    }
                  ],
                  "text": "indent"
                },
                "()": {
                  "command": "dance.seek.object",
                  "args": [
                    {
                      "input": "\\((?#inner)\\)"
                    }
                  ],
                  "text": "parenthesis block"
                },
                "{}": {
                  "command": "dance.seek.object",
                  "args": [
                    {
                      "input": "\\{(?#inner)\\}"
                    }
                  ],
                  "text": "braces block"
                },
                "[]": {
                  "command": "dance.seek.object",
                  "args": [
                    {
                      "input": "\\[(?#inner)\\]"
                    }
                  ],
                  "text": "brackets block"
                },
                "<>": {
                  "command": "dance.seek.object",
                  "args": [
                    {
                      "input": "<(?#inner)>"
                    }
                  ],
                  "text": "angle block"
                },
                "\"": {
                  "command": "dance.seek.object",
                  "args": [
                    {
                      "input": "(?#noescape)\"(?#inner)(?#noescape)\""
                    }
                  ],
                  "text": "double quote string"
                },
                "'": {
                  "command": "dance.seek.object",
                  "args": [
                    {
                      "input": "(?#noescape)'(?#inner)(?#noescape)'"
                    }
                  ],
                  "text": "single quote string"
                },
                "`": {
                  "command": "dance.seek.object",
                  "args": [
                    {
                      "input": "(?#noescape)`(?#inner)(?#noescape)`"
                    }
                  ],
                  "text": "grave quote string"
                },
                "c": {
                  "command": "dance.seek.object",
                  "text": "custom object desc"
                }
              }
            },
            "match": {
              "title": "Match...",
              "items": {
                "m": {
                  "text": "Goto matching bracket",
                  "command": "dance.seek.enclosing"
                },
                "s": {
                  "text": "Surround add",
                  "command": "dance.match.surround"
                },
                "r": {
                  "text": "Surround replace",
                  "command": "dance.match.surroundreplace"
                },
                "d": {
                  "text": "Surround delete",
                  "command": "dance.match.surrounddelete"
                },
                "a": {
                  "text": "Select around object",
                  "command": "dance.seek.askObject"
                },
                "i": {
                  "text": "Select inside object",
                  "command": "dance.seek.askObject.inner"
                }
              }
            },
            "space": {
              "title": "Space",
              "items": {
                "f": {
                  "text": "Open file picker",
                  "command": "workbench.action.quickOpen"
                },
                "b": {
                  "text": "Open buffer picker",
                  "command": "workbench.action.showAllEditors"
                },
                "s": {
                  "text": "Open symbol picker",
                  "command": "workbench.action.gotoSymbol"
                },
                "a": {
                  "text": "Perform code action",
                  "command": "editor.action.quickFix"
                },
                "d": {
                  "text": "Start debug",
                  "command": "workbench.action.debug.start"
                },
                "w": {
                  "text": "Window",
                  "command": "dance.window.windowMenu"
                },
                "y": {
                  "text": "Join and yank selections to clipboard",
                  "command": "dance.selections.saveText",
                  "args": [
                    {
                      "register": ""
                    }
                  ]
                },
                "p": {
                  "text": "Paste clipboard after selections",
                  "command": "dance.edit.insert",
                  "args": [
                    {
                      "handleNewLine": true,
                      "where": "end"
                    }
                  ]
                },
                "P​": {
                  "text": "Paste clipboard before selections",
                  "command": "dance.edit.insert",
                  "args": [
                    {
                      "handleNewLine": true,
                      "where": "start"
                    }
                  ]
                },
                "/": {
                  "text": "Global Search in workspace folder",
                  "command": "workbench.action.findInFiles"
                },
                "k": {
                  "text": "Show docs for item under cursor (hover)",
                  "command": "editor.action.showHover"
                },
                "r": {
                  "text": "Rename symbol",
                  "command": "editor.action.rename"
                },
                "?": {
                  "text": "Open command palette",
                  "command": "workbench.action.showCommands"
                }
              }
            },
            "goto": {
              "title": "Go...",
              "items": {
                "g": {
                  "text": "to first line",
                  "command": "dance.select.lineStart",
                  "args": [
                    {
                      "count": 1
                    }
                  ]
                },
                "e": {
                  "text": "to last char of last line",
                  "command": "dance.select.lineEnd",
                  "args": [
                    {
                      "count": 2147483647
                    }
                  ]
                },
                "h": {
                  "text": "to line start",
                  "command": "dance.select.lineStart"
                },
                "l": {
                  "text": "to line end",
                  "command": "dance.select.lineEnd"
                },
                "s": {
                  "text": "to non-blank line start",
                  "command": "dance.select.lineStart",
                  "args": [
                    {
                      "skipBlank": true
                    }
                  ]
                },
                "t": {
                  "text": "to first displayed line",
                  "command": "dance.select.firstVisibleLine"
                },
                "c": {
                  "text": "to middle displayed line",
                  "command": "dance.select.middleVisibleLine"
                },
                "b": {
                  "text": "to last displayed line",
                  "command": "dance.select.lastVisibleLine"
                },
                "d": {
                  "text": "to definition",
                  "command": "editor.action.revealDefinition"
                },
                "y": {
                  "text": "to type definition",
                  "command": "editor.action.goToTypeDefinition"
                },
                "r": {
                  "text": "to references",
                  "command": "editor.action.goToReferences"
                },
                "i": {
                  "text": "to implementation",
                  "command": "editor.action.goToImplementation"
                },
                "a": {
                  "text": "to last accessed buffer",
                  "command": "workbench.action.openPreviousRecentlyUsedEditorInGroup"
                },
                "A": {
                  "text": "to last buffer...",
                  "command": "workbench.action.quickOpenPreviousRecentlyUsedEditorInGroup"
                },
                "p": {
                  "text": "to previous buffer",
                  "command": "workbench.action.previousEditor"
                },
                "n": {
                  "text": "to next buffer",
                  "command": "workbench.action.nextEditor"
                },
                "f": {
                  "text": "to file whose name is selected",
                  "command": "dance.selections.open"
                },
                "d": {
                  "text": "to definition",
                  "command": "editor.action.revealDefinition"
                },
                "r": {
                  "text": "to references",
                  "command": "editor.action.goToReferences"
                },
                ".": {
                  "text": "to last buffer modification position",
                  "command": "dance.selections.restore",
                  "args": [
                    {
                      "register": " insert"
                    }
                  ]
                }
              }
            },
            "window": {
              "title": "Window",
              "items": {
                "w": {
                  "text": "Goto next window",
                  "command": "workbench.action.nextEditor"
                },
                "s": {
                  "text": "Horizontal bottom split",
                  "command": "workbench.action.splitEditorDown"
                },
                "v": {
                  "text": "Vertical right split",
                  "command": "workbench.action.splitEditor"
                },
                "t": {
                  "text": "Transpose splits",
                  "command": "workbench.action.toggleEditorGroupLayout"
                },
                "q": {
                  "text": "Close window",
                  "command": "workbench.action.closeActiveEditor"
                },
                "o": {
                  "text": "Close all other windows (Current window only)",
                  "command": "workbench.action.closeOtherEditors"
                },
                "h": {
                  "text": "Jump to the split on the left",
                  "command": "workbench.action.focusLeftGroup"
                },
                "j": {
                  "text": "Jump to the split below",
                  "command": "workbench.action.focusBelowGroup"
                },
                "k": {
                  "text": "Jump to the split above",
                  "command": "workbench.action.focusAboveGroup"
                },
                "l": {
                  "text": "Jump to the split to the right",
                  "command": "workbench.action.focusRightGroup"
                },
                "H": {
                  "text": "Swap with the split to the left",
                  "command": "workbench.action.moveActiveEditorGroupLeft"
                },
                "J": {
                  "text": "Swap with the split below",
                  "command": "workbench.action.moveActiveEditorGroupDown"
                },
                "K": {
                  "text": "Swap with the split above",
                  "command": "workbench.action.moveActiveEditorGroupUp"
                },
                "L": {
                  "text": "Swap with the split to the right",
                  "command": "workbench.action.moveActiveEditorGroupRight"
                }
              }
            },
            "view": {
              "title": "View",
              "items": {
                "zc": {
                  "text": "center cursor vertically",
                  "command": "dance.view.line",
                  "args": [
                    {
                      "at": "center"
                    }
                  ]
                },
                "t": {
                  "text": "cursor on top",
                  "command": "dance.view.line",
                  "args": [
                    {
                      "at": "top"
                    }
                  ]
                },
                "b": {
                  "text": "cursor on bottom",
                  "command": "dance.view.line",
                  "args": [
                    {
                      "at": "bottom"
                    }
                  ]
                },
                "j": {
                  "text": "scroll down",
                  "command": "editorScroll",
                  "args": [
                    {
                      "to": "down",
                      "by": "line",
                      "revealCursor": true
                    }
                  ]
                },
                "k": {
                  "text": "scroll up",
                  "command": "editorScroll",
                  "args": [
                    {
                      "to": "up",
                      "by": "line",
                      "revealCursor": true
                    }
                  ]
                }
              }
            }
          }
        },
        "dance.systemClipboardRegister": {
          "enum": [
            "dquote",
            null,
            "b",
            "e",
            "f",
            "g",
            "i",
            "j",
            "k",
            "l",
            "m",
            "n",
            "o",
            "p",
            "q",
            "r",
            "t",
            "v",
            "w",
            "x",
            "y",
            "z",
            "*",
            "+"
          ],
          "enumItemLabels": [
            "\"",
            "None"
          ],
          "enumDescriptions": [
            "The default yank register",
            "Disables using the system clipboard"
          ],
          "default": "dquote",
          "description": "Controls which register maps to the system clipboard."
        },
        "dance.enabled": {
          "type": "boolean",
          "default": true,
          "description": "Controls whether the Dance keybindings are enabled.",
          "deprecationMessage": "dance.enabled is deprecated; disable the Dance extension instead."
        },
        "dance.normalMode.lineHighlight": {
          "type": [
            "string",
            "null"
          ],
          "default": "editor.hoverHighlightBackground",
          "markdownDescription": "Controls the line highlighting applied to active lines in normal mode. Can be an hex color, a [theme color](https://code.visualstudio.com/api/references/theme-color) or null.",
          "markdownDeprecationMessage": "Built-in modes are deprecated. Use `#dance.modes#` instead."
        },
        "dance.insertMode.lineHighlight": {
          "type": [
            "string",
            "null"
          ],
          "default": null,
          "markdownDescription": "Controls the line highlighting applied to active lines in insert mode. Can be an hex color, a [theme color](https://code.visualstudio.com/api/references/theme-color) or null.",
          "markdownDeprecationMessage": "Built-in modes are deprecated. Use `#dance.modes#` instead."
        },
        "dance.normalMode.lineNumbers": {
          "enum": [
            "off",
            "on",
            "relative",
            "inherit"
          ],
          "default": "relative",
          "description": "Controls the display of line numbers in normal mode.",
          "enumDescriptions": [
            "No line numbers.",
            "Absolute line numbers.",
            "Relative line numbers.",
            "Inherit from `editor.lineNumbers`."
          ],
          "markdownDeprecationMessage": "Built-in modes are deprecated. Use `#dance.modes#` instead."
        },
        "dance.insertMode.lineNumbers": {
          "enum": [
            "off",
            "on",
            "relative",
            "inherit"
          ],
          "default": "inherit",
          "description": "Controls the display of line numbers in insert mode.",
          "enumDescriptions": [
            "No line numbers.",
            "Absolute line numbers.",
            "Relative line numbers.",
            "Inherit from `editor.lineNumbers`."
          ],
          "markdownDeprecationMessage": "Built-in modes are deprecated. Use `#dance.modes#` instead."
        },
        "dance.normalMode.cursorStyle": {
          "enum": [
            "line",
            "block",
            "underline",
            "line-thin",
            "block-outline",
            "underline-thin",
            "inherit"
          ],
          "default": "inherit",
          "description": "Controls the cursor style in normal mode.",
          "markdownDeprecationMessage": "Built-in modes are deprecated. Use `#dance.modes#` instead."
        },
        "dance.insertMode.cursorStyle": {
          "enum": [
            "line",
            "block",
            "underline",
            "line-thin",
            "block-outline",
            "underline-thin",
            "inherit"
          ],
          "default": "inherit",
          "description": "Controls the cursor style in insert mode.",
          "markdownDeprecationMessage": "Built-in modes are deprecated. Use `#dance.modes#` instead."
        },
        "dance.insertMode.selectionStyle": {
          "type": "object",
          "default": {
            "borderColor": "$editor.selectionBackground",
            "borderStyle": "solid",
            "borderWidth": "2px",
            "borderRadius": "1px"
          },
          "description": "The style to apply to selections in insert mode.",
          "properties": {
            "backgroundColor": {
              "type": "string"
            },
            "borderColor": {
              "type": "string"
            },
            "borderStyle": {
              "type": "string"
            },
            "borderWidth": {
              "type": "string"
            },
            "borderRadius": {
              "type": "string"
            }
          },
          "markdownDeprecationMessage": "Built-in modes are deprecated. Use `#dance.modes#` instead."
        },
        "dance.selectionBehavior": {
          "enum": [
            "caret",
            "character"
          ],
          "default": "caret",
          "description": "Controls how selections behave within VS Code.",
          "markdownEnumDescriptions": [
            "Selections are anchored to carets, which is the native VS Code behavior; that is, they are positioned *between* characters and can therefore be empty.",
            "Selections are anchored to characters, like Kakoune; that is, they are positioned *on* characters, and therefore cannot be empty. Additionally, one-character selections will behave as if they were non-directional, like Kakoune."
          ],
          "markdownDeprecationMessage": "Built-in modes are deprecated. Use `#dance.modes#` instead."
        }
      }
    },
    "viewsContainers": {
      "activitybar": [
        {
          "id": "dance",
          "title": "Dance",
          "icon": "assets/dance-white.svg"
        }
      ]
    },
    "views": {
      "dance": [
        {
          "id": "registers",
          "name": "Registers"
        }
      ]
    },
    "commands": [
      {
        "command": "dance.dev.copyLastErrorMessage",
        "title": "Copies the last encountered error message",
        "category": "Dance"
      },
      {
        "command": "dance.dev.setSelectionBehavior",
        "title": "Set the selection behavior of the specified mode",
        "category": "Dance"
      },
      {
        "command": "dance.edit.align",
        "title": "Align selections",
        "category": "Dance"
      },
      {
        "command": "dance.edit.case.swap",
        "title": "Swap case",
        "category": "Dance"
      },
      {
        "command": "dance.edit.case.toLower",
        "title": "Transform to lower case",
        "category": "Dance"
      },
      {
        "command": "dance.edit.case.toUpper",
        "title": "Transform to upper case",
        "category": "Dance"
      },
      {
        "command": "dance.edit.copyIndentation",
        "title": "Copy indentation",
        "category": "Dance"
      },
      {
        "command": "dance.edit.deindent",
        "title": "Deindent selected lines",
        "category": "Dance"
      },
      {
        "command": "dance.edit.deindent.withIncomplete",
        "title": "Deindent selected lines (including incomplete indent)",
        "category": "Dance"
      },
      {
        "command": "dance.edit.delete",
        "title": "Delete",
        "category": "Dance"
      },
      {
        "command": "dance.edit.delete-insert",
        "title": "Delete and switch to Insert",
        "category": "Dance"
      },
      {
        "command": "dance.edit.indent",
        "title": "Indent selected lines",
        "category": "Dance"
      },
      {
        "command": "dance.edit.indent.withEmpty",
        "title": "Indent selected lines (including empty lines)",
        "category": "Dance"
      },
      {
        "command": "dance.edit.insert",
        "title": "Insert contents of register",
        "category": "Dance"
      },
      {
        "command": "dance.edit.join",
        "title": "Join lines",
        "category": "Dance"
      },
      {
        "command": "dance.edit.join.select",
        "title": "Join lines and select inserted separators",
        "category": "Dance"
      },
      {
        "command": "dance.edit.newLine.above",
        "title": "Insert new line above each selection",
        "category": "Dance"
      },
      {
        "command": "dance.edit.newLine.above.insert",
        "title": "Insert new line above and switch to insert",
        "category": "Dance"
      },
      {
        "command": "dance.edit.newLine.below",
        "title": "Insert new line below each selection",
        "category": "Dance"
      },
      {
        "command": "dance.edit.newLine.below.insert",
        "title": "Insert new line below and switch to insert",
        "category": "Dance"
      },
      {
        "command": "dance.edit.paste.after",
        "title": "Paste after",
        "category": "Dance"
      },
      {
        "command": "dance.edit.paste.after.select",
        "title": "Paste after and select",
        "category": "Dance"
      },
      {
        "command": "dance.edit.paste.before",
        "title": "Paste before",
        "category": "Dance"
      },
      {
        "command": "dance.edit.paste.before.select",
        "title": "Paste before and select",
        "category": "Dance"
      },
      {
        "command": "dance.edit.pasteAll.after",
        "title": "Paste all after",
        "category": "Dance"
      },
      {
        "command": "dance.edit.pasteAll.after.select",
        "title": "Paste all after and select",
        "category": "Dance"
      },
      {
        "command": "dance.edit.pasteAll.before",
        "title": "Paste all before",
        "category": "Dance"
      },
      {
        "command": "dance.edit.pasteAll.before.select",
        "title": "Paste all before and select",
        "category": "Dance"
      },
      {
        "command": "dance.edit.replaceCharacters",
        "title": "Replace characters",
        "category": "Dance"
      },
      {
        "command": "dance.edit.selectRegister-insert",
        "title": "Pick register and replace",
        "category": "Dance"
      },
      {
        "command": "dance.edit.yank-delete",
        "title": "Copy and delete",
        "category": "Dance"
      },
      {
        "command": "dance.edit.yank-delete-insert",
        "title": "Copy, delete and switch to Insert",
        "category": "Dance"
      },
      {
        "command": "dance.edit.yank-replace",
        "title": "Copy and replace",
        "category": "Dance"
      },
      {
        "command": "dance.history.recording.play",
        "title": "Replay recording",
        "category": "Dance"
      },
      {
        "command": "dance.history.recording.start",
        "title": "Start recording",
        "category": "Dance"
      },
      {
        "command": "dance.history.recording.stop",
        "title": "Stop recording",
        "category": "Dance"
      },
      {
        "command": "dance.history.redo",
        "title": "Redo",
        "category": "Dance"
      },
      {
        "command": "dance.history.redo.selections",
        "title": "Redo a change of selections",
        "category": "Dance"
      },
      {
        "command": "dance.history.repeat",
        "title": "Repeat last change",
        "category": "Dance"
      },
      {
        "command": "dance.history.repeat.edit",
        "title": "Repeat last edit without a command",
        "category": "Dance"
      },
      {
        "command": "dance.history.repeat.seek",
        "title": "Repeat last seek",
        "category": "Dance"
      },
      {
        "command": "dance.history.repeat.selection",
        "title": "Repeat last selection change",
        "category": "Dance"
      },
      {
        "command": "dance.history.undo",
        "title": "Undo",
        "category": "Dance"
      },
      {
        "command": "dance.history.undo.selections",
        "title": "Undo a change of selections",
        "category": "Dance"
      },
      {
        "command": "dance.keybindings.setup",
        "title": "Set up Dance keybindings",
        "category": "Dance"
      },
      {
        "command": "dance.match.surround",
        "title": "Add stuff surround",
        "category": "Dance"
      },
      {
        "command": "dance.match.surrounddelete",
        "title": "Delete stuff surround",
        "category": "Dance"
      },
      {
        "command": "dance.match.surroundreplace",
        "title": "Replace stuff surround",
        "category": "Dance"
      },
      {
        "command": "dance.cancel",
        "title": "Cancel Dance operation",
        "category": "Dance"
      },
      {
        "command": "dance.changeInput",
        "title": "Change current input",
        "category": "Dance"
      },
      {
        "command": "dance.ifEmpty",
        "title": "Executes one of the specified commands depending on whether the current\nselections are empty",
        "category": "Dance"
      },
      {
        "command": "dance.ignore",
        "title": "Ignore key",
        "category": "Dance"
      },
      {
        "command": "dance.openMenu",
        "title": "Open menu",
        "category": "Dance"
      },
      {
        "command": "dance.run",
        "title": "Run code",
        "category": "Dance"
      },
      {
        "command": "dance.selectRegister",
        "title": "Select register for next command",
        "category": "Dance"
      },
      {
        "command": "dance.updateCount",
        "title": "Update Dance count",
        "category": "Dance"
      },
      {
        "command": "dance.updateRegister",
        "title": "Update the contents of a register",
        "category": "Dance"
      },
      {
        "command": "dance.modes.insert.after",
        "title": "Insert after",
        "category": "Dance"
      },
      {
        "command": "dance.modes.insert.before",
        "title": "Insert before",
        "category": "Dance"
      },
      {
        "command": "dance.modes.insert.lineEnd",
        "title": "Insert at line end",
        "category": "Dance"
      },
      {
        "command": "dance.modes.insert.lineStart",
        "title": "Insert at line start",
        "category": "Dance"
      },
      {
        "command": "dance.modes.set",
        "title": "Set Dance mode",
        "category": "Dance"
      },
      {
        "command": "dance.modes.set.insert",
        "title": "Set mode to Insert",
        "category": "Dance"
      },
      {
        "command": "dance.modes.set.normal",
        "title": "Set mode to Normal",
        "category": "Dance"
      },
      {
        "command": "dance.modes.set.select",
        "title": "Set mode to Select",
        "category": "Dance"
      },
      {
        "command": "dance.modes.set.temporarily",
        "title": "Set Dance mode temporarily",
        "category": "Dance"
      },
      {
        "command": "dance.modes.set.temporarily.insert",
        "title": "Temporary Insert mode",
        "category": "Dance"
      },
      {
        "command": "dance.modes.set.temporarily.normal",
        "title": "Temporary Normal mode",
        "category": "Dance"
      },
      {
        "command": "dance.modes.set.visual",
        "title": "Set mode to Visual",
        "category": "Dance"
      },
      {
        "command": "dance.search",
        "title": "Search",
        "category": "Dance"
      },
      {
        "command": "dance.search.backward",
        "title": "Search backward",
        "category": "Dance"
      },
      {
        "command": "dance.search.backward.extend",
        "title": "Search backward (extend)",
        "category": "Dance"
      },
      {
        "command": "dance.search.extend",
        "title": "Search (extend)",
        "category": "Dance"
      },
      {
        "command": "dance.search.next",
        "title": "Select next match",
        "category": "Dance"
      },
      {
        "command": "dance.search.next.add",
        "title": "Add next match",
        "category": "Dance"
      },
      {
        "command": "dance.search.previous",
        "title": "Select previous match",
        "category": "Dance"
      },
      {
        "command": "dance.search.previous.add",
        "title": "Add previous match",
        "category": "Dance"
      },
      {
        "command": "dance.search.selection",
        "title": "Search current selection",
        "category": "Dance"
      },
      {
        "command": "dance.search.selection.smart",
        "title": "Search current selection (smart)",
        "category": "Dance"
      },
      {
        "command": "dance.seek",
        "title": "Select to character (excluded)",
        "category": "Dance"
      },
      {
        "command": "dance.seek.askObject",
        "title": "Select whole object",
        "category": "Dance"
      },
      {
        "command": "dance.seek.askObject.end",
        "title": "Select to whole object end",
        "category": "Dance"
      },
      {
        "command": "dance.seek.askObject.end.extend",
        "title": "Extend to whole object end",
        "category": "Dance"
      },
      {
        "command": "dance.seek.askObject.inner",
        "title": "Select inner object",
        "category": "Dance"
      },
      {
        "command": "dance.seek.askObject.inner.end",
        "title": "Select to inner object end",
        "category": "Dance"
      },
      {
        "command": "dance.seek.askObject.inner.end.extend",
        "title": "Extend to inner object end",
        "category": "Dance"
      },
      {
        "command": "dance.seek.askObject.inner.start",
        "title": "Select to inner object start",
        "category": "Dance"
      },
      {
        "command": "dance.seek.askObject.inner.start.extend",
        "title": "Extend to inner object start",
        "category": "Dance"
      },
      {
        "command": "dance.seek.askObject.start",
        "title": "Select to whole object start",
        "category": "Dance"
      },
      {
        "command": "dance.seek.askObject.start.extend",
        "title": "Extend to whole object start",
        "category": "Dance"
      },
      {
        "command": "dance.seek.backward",
        "title": "Select to character (excluded, backward)",
        "category": "Dance"
      },
      {
        "command": "dance.seek.enclosing",
        "title": "Select to next enclosing character",
        "category": "Dance"
      },
      {
        "command": "dance.seek.enclosing.backward",
        "title": "Select to previous enclosing character",
        "category": "Dance"
      },
      {
        "command": "dance.seek.enclosing.extend",
        "title": "Extend to next enclosing character",
        "category": "Dance"
      },
      {
        "command": "dance.seek.enclosing.extend.backward",
        "title": "Extend to previous enclosing character",
        "category": "Dance"
      },
      {
        "command": "dance.seek.extend",
        "title": "Extend to character (excluded)",
        "category": "Dance"
      },
      {
        "command": "dance.seek.extend.backward",
        "title": "Extend to character (excluded, backward)",
        "category": "Dance"
      },
      {
        "command": "dance.seek.included",
        "title": "Select to character (included)",
        "category": "Dance"
      },
      {
        "command": "dance.seek.included.backward",
        "title": "Select to character (included, backward)",
        "category": "Dance"
      },
      {
        "command": "dance.seek.included.extend",
        "title": "Extend to character (included)",
        "category": "Dance"
      },
      {
        "command": "dance.seek.included.extend.backward",
        "title": "Extend to character (included, backward)",
        "category": "Dance"
      },
      {
        "command": "dance.seek.leap",
        "title": "Leap forward",
        "category": "Dance"
      },
      {
        "command": "dance.seek.leap.backward",
        "title": "Leap backward",
        "category": "Dance"
      },
      {
        "command": "dance.seek.object",
        "title": "Select object",
        "category": "Dance"
      },
      {
<<<<<<< HEAD
        "command": "dance.seek.selectExpand",
        "title": "Expand selection",
        "category": "Dance"
      },
      {
        "command": "dance.seek.selectShrink",
        "title": "Shrink selection",
=======
        "command": "dance.seek.syntax.child.experimental",
        "title": "Select child syntax object",
        "category": "Dance"
      },
      {
        "command": "dance.seek.syntax.experimental",
        "title": "Select syntax object",
        "category": "Dance"
      },
      {
        "command": "dance.seek.syntax.next.experimental",
        "title": "Select next syntax object",
        "category": "Dance"
      },
      {
        "command": "dance.seek.syntax.parent.experimental",
        "title": "Select parent syntax object",
        "category": "Dance"
      },
      {
        "command": "dance.seek.syntax.previous.experimental",
        "title": "Select previous syntax object",
>>>>>>> e15330af
        "category": "Dance"
      },
      {
        "command": "dance.seek.word",
        "title": "Select to next word start",
        "category": "Dance"
      },
      {
        "command": "dance.seek.word.backward",
        "title": "Select to previous word start",
        "category": "Dance"
      },
      {
        "command": "dance.seek.word.backward.extend",
        "title": "Extend to previous word start",
        "category": "Dance"
      },
      {
        "command": "dance.seek.word.extend",
        "title": "Extend to next word start",
        "category": "Dance"
      },
      {
        "command": "dance.seek.word.ws",
        "title": "Select to next WORD start",
        "category": "Dance"
      },
      {
        "command": "dance.seek.word.ws.backward",
        "title": "Select to previous WORD start",
        "category": "Dance"
      },
      {
        "command": "dance.seek.word.ws.backward.extend",
        "title": "Extend to previous WORD start",
        "category": "Dance"
      },
      {
        "command": "dance.seek.word.ws.extend",
        "title": "Extend to next WORD start",
        "category": "Dance"
      },
      {
        "command": "dance.seek.wordEnd",
        "title": "Select to next word end",
        "category": "Dance"
      },
      {
        "command": "dance.seek.wordEnd.extend",
        "title": "Extend to next word end",
        "category": "Dance"
      },
      {
        "command": "dance.seek.wordEnd.ws",
        "title": "Select to next WORD end",
        "category": "Dance"
      },
      {
        "command": "dance.seek.wordEnd.ws.extend",
        "title": "Extend to next WORD end",
        "category": "Dance"
      },
      {
        "command": "dance.select.buffer",
        "title": "Select whole buffer",
        "category": "Dance"
      },
      {
        "command": "dance.select.documentEnd.extend",
        "title": "Extend to last character",
        "category": "Dance"
      },
      {
        "command": "dance.select.documentEnd.jump",
        "title": "Jump to last character",
        "category": "Dance"
      },
      {
        "command": "dance.select.down.extend",
        "title": "Extend down",
        "category": "Dance"
      },
      {
        "command": "dance.select.down.jump",
        "title": "Jump down",
        "category": "Dance"
      },
      {
        "command": "dance.select.firstLine.extend",
        "title": "Extend to first line",
        "category": "Dance"
      },
      {
        "command": "dance.select.firstLine.jump",
        "title": "Jump to first line",
        "category": "Dance"
      },
      {
        "command": "dance.select.firstVisibleLine",
        "title": "Select to first visible line",
        "category": "Dance"
      },
      {
        "command": "dance.select.firstVisibleLine.extend",
        "title": "Extend to first visible line",
        "category": "Dance"
      },
      {
        "command": "dance.select.firstVisibleLine.jump",
        "title": "Jump to first visible line",
        "category": "Dance"
      },
      {
        "command": "dance.select.horizontally",
        "title": "Select horizontally",
        "category": "Dance"
      },
      {
        "command": "dance.select.lastLine",
        "title": "Select to last line",
        "category": "Dance"
      },
      {
        "command": "dance.select.lastLine.extend",
        "title": "Extend to last line",
        "category": "Dance"
      },
      {
        "command": "dance.select.lastLine.jump",
        "title": "Jump to last line",
        "category": "Dance"
      },
      {
        "command": "dance.select.lastVisibleLine",
        "title": "Select to last visible line",
        "category": "Dance"
      },
      {
        "command": "dance.select.lastVisibleLine.extend",
        "title": "Extend to last visible line",
        "category": "Dance"
      },
      {
        "command": "dance.select.lastVisibleLine.jump",
        "title": "Jump to last visible line",
        "category": "Dance"
      },
      {
        "command": "dance.select.left.extend",
        "title": "Extend left",
        "category": "Dance"
      },
      {
        "command": "dance.select.left.jump",
        "title": "Jump left",
        "category": "Dance"
      },
      {
        "command": "dance.select.line.above",
        "title": "Select line above",
        "category": "Dance"
      },
      {
        "command": "dance.select.line.above.extend",
        "title": "Extend to line above",
        "category": "Dance"
      },
      {
        "command": "dance.select.line.below",
        "title": "Select line below",
        "category": "Dance"
      },
      {
        "command": "dance.select.line.below.extend",
        "title": "Extend to line below",
        "category": "Dance"
      },
      {
        "command": "dance.select.lineEnd",
        "title": "Select to line end. TODO: helix",
        "category": "Dance"
      },
      {
        "command": "dance.select.lineEnd.extend",
        "title": "Extend to line end",
        "category": "Dance"
      },
      {
        "command": "dance.select.lineStart",
        "title": "Select to line start",
        "category": "Dance"
      },
      {
        "command": "dance.select.lineStart.extend",
        "title": "Extend to line start",
        "category": "Dance"
      },
      {
        "command": "dance.select.lineStart.jump",
        "title": "Jump to line start",
        "category": "Dance"
      },
      {
        "command": "dance.select.lineStart.skipBlank.extend",
        "title": "Extend to line start (skip blank)",
        "category": "Dance"
      },
      {
        "command": "dance.select.lineStart.skipBlank.jump",
        "title": "Jump to line start (skip blank)",
        "category": "Dance"
      },
      {
        "command": "dance.select.middleVisibleLine",
        "title": "Select to middle visible line",
        "category": "Dance"
      },
      {
        "command": "dance.select.middleVisibleLine.extend",
        "title": "Extend to middle visible line",
        "category": "Dance"
      },
      {
        "command": "dance.select.middleVisibleLine.jump",
        "title": "Jump to middle visible line",
        "category": "Dance"
      },
      {
        "command": "dance.select.right.extend",
        "title": "Extend right",
        "category": "Dance"
      },
      {
        "command": "dance.select.right.jump",
        "title": "Jump right",
        "category": "Dance"
      },
      {
        "command": "dance.select.to",
        "title": "Select to",
        "category": "Dance"
      },
      {
        "command": "dance.select.to.extend",
        "title": "Extend to",
        "category": "Dance"
      },
      {
        "command": "dance.select.to.jump",
        "title": "Go to",
        "category": "Dance"
      },
      {
        "command": "dance.select.up.extend",
        "title": "Extend up",
        "category": "Dance"
      },
      {
        "command": "dance.select.up.jump",
        "title": "Jump up",
        "category": "Dance"
      },
      {
        "command": "dance.select.vertically",
        "title": "Select vertically",
        "category": "Dance"
      },
      {
        "command": "dance.selections.changeDirection",
        "title": "Change direction of selections",
        "category": "Dance"
      },
      {
        "command": "dance.selections.changeOrder",
        "title": "Reverse selections",
        "category": "Dance"
      },
      {
        "command": "dance.selections.clear.main",
        "title": "Clear main selections",
        "category": "Dance"
      },
      {
        "command": "dance.selections.clear.secondary",
        "title": "Clear secondary selections",
        "category": "Dance"
      },
      {
        "command": "dance.selections.copy",
        "title": "Copy selections below",
        "category": "Dance"
      },
      {
        "command": "dance.selections.copy.above",
        "title": "Copy selections above",
        "category": "Dance"
      },
      {
        "command": "dance.selections.expandToLines",
        "title": "Expand to lines",
        "category": "Dance"
      },
      {
        "command": "dance.selections.faceBackward",
        "title": "Backward selections",
        "category": "Dance"
      },
      {
        "command": "dance.selections.faceForward",
        "title": "Forward selections",
        "category": "Dance"
      },
      {
        "command": "dance.selections.filter",
        "title": "Filter selections",
        "category": "Dance"
      },
      {
        "command": "dance.selections.filter.regexp",
        "title": "Keep matching selections",
        "category": "Dance"
      },
      {
        "command": "dance.selections.filter.regexp.inverse",
        "title": "Clear matching selections",
        "category": "Dance"
      },
      {
        "command": "dance.selections.hideIndices",
        "title": "Hide selection indices",
        "category": "Dance"
      },
      {
        "command": "dance.selections.merge",
        "title": "Merge contiguous selections",
        "category": "Dance"
      },
      {
        "command": "dance.selections.open",
        "title": "Open selected file",
        "category": "Dance"
      },
      {
        "command": "dance.selections.orderAscending",
        "title": "Order selections ascending",
        "category": "Dance"
      },
      {
        "command": "dance.selections.orderDescending",
        "title": "Order selections descending",
        "category": "Dance"
      },
      {
        "command": "dance.selections.pipe",
        "title": "Pipe selections",
        "category": "Dance"
      },
      {
        "command": "dance.selections.pipe.append",
        "title": "Pipe and append",
        "category": "Dance"
      },
      {
        "command": "dance.selections.pipe.prepend",
        "title": "Pipe and prepend",
        "category": "Dance"
      },
      {
        "command": "dance.selections.pipe.replace",
        "title": "Pipe and replace",
        "category": "Dance"
      },
      {
        "command": "dance.selections.reduce",
        "title": "Reduce selections to their cursor",
        "category": "Dance"
      },
      {
        "command": "dance.selections.reduce.edges",
        "title": "Reduce selections to their ends",
        "category": "Dance"
      },
      {
        "command": "dance.selections.restore",
        "title": "Restore selections. TODO: Needed?",
        "category": "Dance"
      },
      {
        "command": "dance.selections.restore.withCurrent",
        "title": "Combine register selections with current ones",
        "category": "Dance"
      },
      {
        "command": "dance.selections.save",
        "title": "Save selections",
        "category": "Dance"
      },
      {
        "command": "dance.selections.saveText",
        "title": "Copy selections text",
        "category": "Dance"
      },
      {
        "command": "dance.selections.select",
        "title": "Select within selections",
        "category": "Dance"
      },
      {
        "command": "dance.selections.select.orLeap",
        "title": "Leap or select",
        "category": "Dance"
      },
      {
        "command": "dance.selections.showIndices",
        "title": "Show selection indices",
        "category": "Dance"
      },
      {
        "command": "dance.selections.sort",
        "title": "Sort selections",
        "category": "Dance"
      },
      {
        "command": "dance.selections.split",
        "title": "Split selections",
        "category": "Dance"
      },
      {
        "command": "dance.selections.splitLines",
        "title": "Split selections at line boundaries",
        "category": "Dance"
      },
      {
        "command": "dance.selections.splitLines.orLeap.backward",
        "title": "Leap or select backward",
        "category": "Dance"
      },
      {
        "command": "dance.selections.toggleIndices",
        "title": "Toggle selection indices",
        "category": "Dance"
      },
      {
        "command": "dance.selections.trimLines",
        "title": "Trim lines",
        "category": "Dance"
      },
      {
        "command": "dance.selections.trimWhitespace",
        "title": "Trim whitespace",
        "category": "Dance"
      },
      {
        "command": "dance.selections.rotate.both",
        "title": "Rotate selections clockwise",
        "category": "Dance"
      },
      {
        "command": "dance.selections.rotate.both.reverse",
        "title": "Rotate selections counter-clockwise",
        "category": "Dance"
      },
      {
        "command": "dance.selections.rotate.contents",
        "title": "Rotate selections clockwise (contents only)",
        "category": "Dance"
      },
      {
        "command": "dance.selections.rotate.contents.reverse",
        "title": "Rotate selections counter-clockwise (contents only)",
        "category": "Dance"
      },
      {
        "command": "dance.selections.rotate.selections",
        "title": "Rotate selections clockwise (selections only)",
        "category": "Dance"
      },
      {
        "command": "dance.selections.rotate.selections.reverse",
        "title": "Rotate selections counter-clockwise (selections only)",
        "category": "Dance"
      },
      {
        "command": "dance.view.line",
        "title": "Reveals a position based on the main cursor",
        "category": "Dance"
      },
      {
        "command": "dance.window.windowMenu",
        "title": "Show window menu",
        "category": "Dance"
      }
    ],
    "menus": {
      "commandPalette": [
        {
          "command": "dance.dev.copyLastErrorMessage",
          "when": "dance.mode == 'normal'"
        },
        {
          "command": "dance.dev.setSelectionBehavior",
          "when": "dance.mode == 'normal'"
        },
        {
          "command": "dance.edit.align",
          "when": "dance.mode == 'normal'"
        },
        {
          "command": "dance.edit.case.swap",
          "when": "dance.mode == 'normal'"
        },
        {
          "command": "dance.edit.case.toLower",
          "when": "dance.mode == 'normal'"
        },
        {
          "command": "dance.edit.case.toUpper",
          "when": "dance.mode == 'normal'"
        },
        {
          "command": "dance.edit.copyIndentation",
          "when": "dance.mode == 'normal'"
        },
        {
          "command": "dance.edit.deindent",
          "when": "dance.mode == 'normal'"
        },
        {
          "command": "dance.edit.deindent.withIncomplete",
          "when": "dance.mode == 'normal'"
        },
        {
          "command": "dance.edit.delete",
          "when": "dance.mode == 'normal'"
        },
        {
          "command": "dance.edit.delete-insert",
          "when": "dance.mode == 'normal'"
        },
        {
          "command": "dance.edit.indent",
          "when": "dance.mode == 'normal'"
        },
        {
          "command": "dance.edit.indent.withEmpty",
          "when": "dance.mode == 'normal'"
        },
        {
          "command": "dance.edit.insert",
          "when": "dance.mode == 'normal'"
        },
        {
          "command": "dance.edit.join",
          "when": "dance.mode == 'normal'"
        },
        {
          "command": "dance.edit.join.select",
          "when": "dance.mode == 'normal'"
        },
        {
          "command": "dance.edit.newLine.above",
          "when": "dance.mode == 'normal'"
        },
        {
          "command": "dance.edit.newLine.above.insert",
          "when": "dance.mode == 'normal'"
        },
        {
          "command": "dance.edit.newLine.below",
          "when": "dance.mode == 'normal'"
        },
        {
          "command": "dance.edit.newLine.below.insert",
          "when": "dance.mode == 'normal'"
        },
        {
          "command": "dance.edit.paste.after",
          "when": "dance.mode == 'normal'"
        },
        {
          "command": "dance.edit.paste.after.select",
          "when": "dance.mode == 'normal'"
        },
        {
          "command": "dance.edit.paste.before",
          "when": "dance.mode == 'normal'"
        },
        {
          "command": "dance.edit.paste.before.select",
          "when": "dance.mode == 'normal'"
        },
        {
          "command": "dance.edit.pasteAll.after",
          "when": "dance.mode == 'normal'"
        },
        {
          "command": "dance.edit.pasteAll.after.select",
          "when": "dance.mode == 'normal'"
        },
        {
          "command": "dance.edit.pasteAll.before",
          "when": "dance.mode == 'normal'"
        },
        {
          "command": "dance.edit.pasteAll.before.select",
          "when": "dance.mode == 'normal'"
        },
        {
          "command": "dance.edit.replaceCharacters",
          "when": "dance.mode == 'normal'"
        },
        {
          "command": "dance.edit.selectRegister-insert",
          "when": "dance.mode == 'normal'"
        },
        {
          "command": "dance.edit.yank-delete",
          "when": "dance.mode == 'normal'"
        },
        {
          "command": "dance.edit.yank-delete-insert",
          "when": "dance.mode == 'normal'"
        },
        {
          "command": "dance.edit.yank-replace",
          "when": "dance.mode == 'normal'"
        },
        {
          "command": "dance.history.recording.play",
          "when": "dance.mode == 'normal'"
        },
        {
          "command": "dance.history.recording.start",
          "when": "dance.mode == 'normal'"
        },
        {
          "command": "dance.history.recording.stop",
          "when": "dance.mode == 'normal'"
        },
        {
          "command": "dance.history.redo",
          "when": "dance.mode == 'normal'"
        },
        {
          "command": "dance.history.redo.selections",
          "when": "dance.mode == 'normal'"
        },
        {
          "command": "dance.history.repeat",
          "when": "dance.mode == 'normal'"
        },
        {
          "command": "dance.history.repeat.edit",
          "when": "dance.mode == 'normal'"
        },
        {
          "command": "dance.history.repeat.seek",
          "when": "dance.mode == 'normal'"
        },
        {
          "command": "dance.history.repeat.selection",
          "when": "dance.mode == 'normal'"
        },
        {
          "command": "dance.history.undo",
          "when": "dance.mode == 'normal'"
        },
        {
          "command": "dance.history.undo.selections",
          "when": "dance.mode == 'normal'"
        },
        {
          "command": "dance.keybindings.setup",
          "when": "dance.mode == 'normal'"
        },
        {
          "command": "dance.match.surround",
          "when": "dance.mode == 'normal'"
        },
        {
          "command": "dance.match.surrounddelete",
          "when": "dance.mode == 'normal'"
        },
        {
          "command": "dance.match.surroundreplace",
          "when": "dance.mode == 'normal'"
        },
        {
          "command": "dance.cancel",
          "when": "dance.mode == 'normal'"
        },
        {
          "command": "dance.changeInput",
          "when": "dance.mode == 'normal'"
        },
        {
          "command": "dance.ifEmpty",
          "when": "dance.mode == 'normal'"
        },
        {
          "command": "dance.ignore",
          "when": "dance.mode == 'normal'"
        },
        {
          "command": "dance.openMenu",
          "when": "dance.mode == 'normal'"
        },
        {
          "command": "dance.run",
          "when": "dance.mode == 'normal'"
        },
        {
          "command": "dance.selectRegister",
          "when": "dance.mode == 'normal'"
        },
        {
          "command": "dance.updateCount",
          "when": "dance.mode == 'normal'"
        },
        {
          "command": "dance.updateRegister",
          "when": "dance.mode == 'normal'"
        },
        {
          "command": "dance.modes.insert.after",
          "when": "dance.mode == 'normal'"
        },
        {
          "command": "dance.modes.insert.before",
          "when": "dance.mode == 'normal'"
        },
        {
          "command": "dance.modes.insert.lineEnd",
          "when": "dance.mode == 'normal'"
        },
        {
          "command": "dance.modes.insert.lineStart",
          "when": "dance.mode == 'normal'"
        },
        {
          "command": "dance.modes.set",
          "when": "dance.mode == 'normal'"
        },
        {
          "command": "dance.modes.set.insert",
          "when": "dance.mode == 'normal'"
        },
        {
          "command": "dance.modes.set.normal",
          "when": "dance.mode == 'normal'"
        },
        {
          "command": "dance.modes.set.select",
          "when": "dance.mode == 'normal'"
        },
        {
          "command": "dance.modes.set.temporarily",
          "when": "dance.mode == 'normal'"
        },
        {
          "command": "dance.modes.set.temporarily.insert",
          "when": "dance.mode == 'normal'"
        },
        {
          "command": "dance.modes.set.temporarily.normal",
          "when": "dance.mode == 'normal'"
        },
        {
          "command": "dance.modes.set.visual",
          "when": "dance.mode == 'normal'"
        },
        {
          "command": "dance.search",
          "when": "dance.mode == 'normal'"
        },
        {
          "command": "dance.search.backward",
          "when": "dance.mode == 'normal'"
        },
        {
          "command": "dance.search.backward.extend",
          "when": "dance.mode == 'normal'"
        },
        {
          "command": "dance.search.extend",
          "when": "dance.mode == 'normal'"
        },
        {
          "command": "dance.search.next",
          "when": "dance.mode == 'normal'"
        },
        {
          "command": "dance.search.next.add",
          "when": "dance.mode == 'normal'"
        },
        {
          "command": "dance.search.previous",
          "when": "dance.mode == 'normal'"
        },
        {
          "command": "dance.search.previous.add",
          "when": "dance.mode == 'normal'"
        },
        {
          "command": "dance.search.selection",
          "when": "dance.mode == 'normal'"
        },
        {
          "command": "dance.search.selection.smart",
          "when": "dance.mode == 'normal'"
        },
        {
          "command": "dance.seek",
          "when": "dance.mode == 'normal'"
        },
        {
          "command": "dance.seek.askObject",
          "when": "dance.mode == 'normal'"
        },
        {
          "command": "dance.seek.askObject.end",
          "when": "dance.mode == 'normal'"
        },
        {
          "command": "dance.seek.askObject.end.extend",
          "when": "dance.mode == 'normal'"
        },
        {
          "command": "dance.seek.askObject.inner",
          "when": "dance.mode == 'normal'"
        },
        {
          "command": "dance.seek.askObject.inner.end",
          "when": "dance.mode == 'normal'"
        },
        {
          "command": "dance.seek.askObject.inner.end.extend",
          "when": "dance.mode == 'normal'"
        },
        {
          "command": "dance.seek.askObject.inner.start",
          "when": "dance.mode == 'normal'"
        },
        {
          "command": "dance.seek.askObject.inner.start.extend",
          "when": "dance.mode == 'normal'"
        },
        {
          "command": "dance.seek.askObject.start",
          "when": "dance.mode == 'normal'"
        },
        {
          "command": "dance.seek.askObject.start.extend",
          "when": "dance.mode == 'normal'"
        },
        {
          "command": "dance.seek.backward",
          "when": "dance.mode == 'normal'"
        },
        {
          "command": "dance.seek.enclosing",
          "when": "dance.mode == 'normal'"
        },
        {
          "command": "dance.seek.enclosing.backward",
          "when": "dance.mode == 'normal'"
        },
        {
          "command": "dance.seek.enclosing.extend",
          "when": "dance.mode == 'normal'"
        },
        {
          "command": "dance.seek.enclosing.extend.backward",
          "when": "dance.mode == 'normal'"
        },
        {
          "command": "dance.seek.extend",
          "when": "dance.mode == 'normal'"
        },
        {
          "command": "dance.seek.extend.backward",
          "when": "dance.mode == 'normal'"
        },
        {
          "command": "dance.seek.included",
          "when": "dance.mode == 'normal'"
        },
        {
          "command": "dance.seek.included.backward",
          "when": "dance.mode == 'normal'"
        },
        {
          "command": "dance.seek.included.extend",
          "when": "dance.mode == 'normal'"
        },
        {
          "command": "dance.seek.included.extend.backward",
          "when": "dance.mode == 'normal'"
        },
        {
          "command": "dance.seek.leap",
          "when": "dance.mode == 'normal'"
        },
        {
          "command": "dance.seek.leap.backward",
          "when": "dance.mode == 'normal'"
        },
        {
          "command": "dance.seek.object",
          "when": "dance.mode == 'normal'"
        },
        {
<<<<<<< HEAD
          "command": "dance.seek.selectExpand",
          "when": "dance.mode == 'normal'"
        },
        {
          "command": "dance.seek.selectShrink",
          "when": "dance.mode == 'normal'"
=======
          "command": "dance.seek.syntax.child.experimental",
          "when": "dance.mode == 'normal' && tree-sitter.activeEditorIsSupported"
        },
        {
          "command": "dance.seek.syntax.experimental",
          "when": "dance.mode == 'normal' && tree-sitter.activeEditorIsSupported"
        },
        {
          "command": "dance.seek.syntax.next.experimental",
          "when": "dance.mode == 'normal' && tree-sitter.activeEditorIsSupported"
        },
        {
          "command": "dance.seek.syntax.parent.experimental",
          "when": "dance.mode == 'normal' && tree-sitter.activeEditorIsSupported"
        },
        {
          "command": "dance.seek.syntax.previous.experimental",
          "when": "dance.mode == 'normal' && tree-sitter.activeEditorIsSupported"
>>>>>>> e15330af
        },
        {
          "command": "dance.seek.word",
          "when": "dance.mode == 'normal'"
        },
        {
          "command": "dance.seek.word.backward",
          "when": "dance.mode == 'normal'"
        },
        {
          "command": "dance.seek.word.backward.extend",
          "when": "dance.mode == 'normal'"
        },
        {
          "command": "dance.seek.word.extend",
          "when": "dance.mode == 'normal'"
        },
        {
          "command": "dance.seek.word.ws",
          "when": "dance.mode == 'normal'"
        },
        {
          "command": "dance.seek.word.ws.backward",
          "when": "dance.mode == 'normal'"
        },
        {
          "command": "dance.seek.word.ws.backward.extend",
          "when": "dance.mode == 'normal'"
        },
        {
          "command": "dance.seek.word.ws.extend",
          "when": "dance.mode == 'normal'"
        },
        {
          "command": "dance.seek.wordEnd",
          "when": "dance.mode == 'normal'"
        },
        {
          "command": "dance.seek.wordEnd.extend",
          "when": "dance.mode == 'normal'"
        },
        {
          "command": "dance.seek.wordEnd.ws",
          "when": "dance.mode == 'normal'"
        },
        {
          "command": "dance.seek.wordEnd.ws.extend",
          "when": "dance.mode == 'normal'"
        },
        {
          "command": "dance.select.buffer",
          "when": "dance.mode == 'normal'"
        },
        {
          "command": "dance.select.documentEnd.extend",
          "when": "dance.mode == 'normal'"
        },
        {
          "command": "dance.select.documentEnd.jump",
          "when": "dance.mode == 'normal'"
        },
        {
          "command": "dance.select.down.extend",
          "when": "dance.mode == 'normal'"
        },
        {
          "command": "dance.select.down.jump",
          "when": "dance.mode == 'normal'"
        },
        {
          "command": "dance.select.firstLine.extend",
          "when": "dance.mode == 'normal'"
        },
        {
          "command": "dance.select.firstLine.jump",
          "when": "dance.mode == 'normal'"
        },
        {
          "command": "dance.select.firstVisibleLine",
          "when": "dance.mode == 'normal'"
        },
        {
          "command": "dance.select.firstVisibleLine.extend",
          "when": "dance.mode == 'normal'"
        },
        {
          "command": "dance.select.firstVisibleLine.jump",
          "when": "dance.mode == 'normal'"
        },
        {
          "command": "dance.select.horizontally",
          "when": "dance.mode == 'normal'"
        },
        {
          "command": "dance.select.lastLine",
          "when": "dance.mode == 'normal'"
        },
        {
          "command": "dance.select.lastLine.extend",
          "when": "dance.mode == 'normal'"
        },
        {
          "command": "dance.select.lastLine.jump",
          "when": "dance.mode == 'normal'"
        },
        {
          "command": "dance.select.lastVisibleLine",
          "when": "dance.mode == 'normal'"
        },
        {
          "command": "dance.select.lastVisibleLine.extend",
          "when": "dance.mode == 'normal'"
        },
        {
          "command": "dance.select.lastVisibleLine.jump",
          "when": "dance.mode == 'normal'"
        },
        {
          "command": "dance.select.left.extend",
          "when": "dance.mode == 'normal'"
        },
        {
          "command": "dance.select.left.jump",
          "when": "dance.mode == 'normal'"
        },
        {
          "command": "dance.select.line.above",
          "when": "dance.mode == 'normal'"
        },
        {
          "command": "dance.select.line.above.extend",
          "when": "dance.mode == 'normal'"
        },
        {
          "command": "dance.select.line.below",
          "when": "dance.mode == 'normal'"
        },
        {
          "command": "dance.select.line.below.extend",
          "when": "dance.mode == 'normal'"
        },
        {
          "command": "dance.select.lineEnd",
          "when": "dance.mode == 'normal'"
        },
        {
          "command": "dance.select.lineEnd.extend",
          "when": "dance.mode == 'normal'"
        },
        {
          "command": "dance.select.lineStart",
          "when": "dance.mode == 'normal'"
        },
        {
          "command": "dance.select.lineStart.extend",
          "when": "dance.mode == 'normal'"
        },
        {
          "command": "dance.select.lineStart.jump",
          "when": "dance.mode == 'normal'"
        },
        {
          "command": "dance.select.lineStart.skipBlank.extend",
          "when": "dance.mode == 'normal'"
        },
        {
          "command": "dance.select.lineStart.skipBlank.jump",
          "when": "dance.mode == 'normal'"
        },
        {
          "command": "dance.select.middleVisibleLine",
          "when": "dance.mode == 'normal'"
        },
        {
          "command": "dance.select.middleVisibleLine.extend",
          "when": "dance.mode == 'normal'"
        },
        {
          "command": "dance.select.middleVisibleLine.jump",
          "when": "dance.mode == 'normal'"
        },
        {
          "command": "dance.select.right.extend",
          "when": "dance.mode == 'normal'"
        },
        {
          "command": "dance.select.right.jump",
          "when": "dance.mode == 'normal'"
        },
        {
          "command": "dance.select.to",
          "when": "dance.mode == 'normal'"
        },
        {
          "command": "dance.select.to.extend",
          "when": "dance.mode == 'normal'"
        },
        {
          "command": "dance.select.to.jump",
          "when": "dance.mode == 'normal'"
        },
        {
          "command": "dance.select.up.extend",
          "when": "dance.mode == 'normal'"
        },
        {
          "command": "dance.select.up.jump",
          "when": "dance.mode == 'normal'"
        },
        {
          "command": "dance.select.vertically",
          "when": "dance.mode == 'normal'"
        },
        {
          "command": "dance.selections.changeDirection",
          "when": "dance.mode == 'normal'"
        },
        {
          "command": "dance.selections.changeOrder",
          "when": "dance.mode == 'normal'"
        },
        {
          "command": "dance.selections.clear.main",
          "when": "dance.mode == 'normal'"
        },
        {
          "command": "dance.selections.clear.secondary",
          "when": "dance.mode == 'normal'"
        },
        {
          "command": "dance.selections.copy",
          "when": "dance.mode == 'normal'"
        },
        {
          "command": "dance.selections.copy.above",
          "when": "dance.mode == 'normal'"
        },
        {
          "command": "dance.selections.expandToLines",
          "when": "dance.mode == 'normal'"
        },
        {
          "command": "dance.selections.faceBackward",
          "when": "dance.mode == 'normal'"
        },
        {
          "command": "dance.selections.faceForward",
          "when": "dance.mode == 'normal'"
        },
        {
          "command": "dance.selections.filter",
          "when": "dance.mode == 'normal'"
        },
        {
          "command": "dance.selections.filter.regexp",
          "when": "dance.mode == 'normal'"
        },
        {
          "command": "dance.selections.filter.regexp.inverse",
          "when": "dance.mode == 'normal'"
        },
        {
          "command": "dance.selections.hideIndices",
          "when": "dance.mode == 'normal'"
        },
        {
          "command": "dance.selections.merge",
          "when": "dance.mode == 'normal'"
        },
        {
          "command": "dance.selections.open",
          "when": "dance.mode == 'normal'"
        },
        {
          "command": "dance.selections.orderAscending",
          "when": "dance.mode == 'normal'"
        },
        {
          "command": "dance.selections.orderDescending",
          "when": "dance.mode == 'normal'"
        },
        {
          "command": "dance.selections.pipe",
          "when": "dance.mode == 'normal'"
        },
        {
          "command": "dance.selections.pipe.append",
          "when": "dance.mode == 'normal'"
        },
        {
          "command": "dance.selections.pipe.prepend",
          "when": "dance.mode == 'normal'"
        },
        {
          "command": "dance.selections.pipe.replace",
          "when": "dance.mode == 'normal'"
        },
        {
          "command": "dance.selections.reduce",
          "when": "dance.mode == 'normal'"
        },
        {
          "command": "dance.selections.reduce.edges",
          "when": "dance.mode == 'normal'"
        },
        {
          "command": "dance.selections.restore",
          "when": "dance.mode == 'normal'"
        },
        {
          "command": "dance.selections.restore.withCurrent",
          "when": "dance.mode == 'normal'"
        },
        {
          "command": "dance.selections.save",
          "when": "dance.mode == 'normal'"
        },
        {
          "command": "dance.selections.saveText",
          "when": "dance.mode == 'normal'"
        },
        {
          "command": "dance.selections.select",
          "when": "dance.mode == 'normal'"
        },
        {
          "command": "dance.selections.select.orLeap",
          "when": "dance.mode == 'normal'"
        },
        {
          "command": "dance.selections.showIndices",
          "when": "dance.mode == 'normal'"
        },
        {
          "command": "dance.selections.sort",
          "when": "dance.mode == 'normal'"
        },
        {
          "command": "dance.selections.split",
          "when": "dance.mode == 'normal'"
        },
        {
          "command": "dance.selections.splitLines",
          "when": "dance.mode == 'normal'"
        },
        {
          "command": "dance.selections.splitLines.orLeap.backward",
          "when": "dance.mode == 'normal'"
        },
        {
          "command": "dance.selections.toggleIndices",
          "when": "dance.mode == 'normal'"
        },
        {
          "command": "dance.selections.trimLines",
          "when": "dance.mode == 'normal'"
        },
        {
          "command": "dance.selections.trimWhitespace",
          "when": "dance.mode == 'normal'"
        },
        {
          "command": "dance.selections.rotate.both",
          "when": "dance.mode == 'normal'"
        },
        {
          "command": "dance.selections.rotate.both.reverse",
          "when": "dance.mode == 'normal'"
        },
        {
          "command": "dance.selections.rotate.contents",
          "when": "dance.mode == 'normal'"
        },
        {
          "command": "dance.selections.rotate.contents.reverse",
          "when": "dance.mode == 'normal'"
        },
        {
          "command": "dance.selections.rotate.selections",
          "when": "dance.mode == 'normal'"
        },
        {
          "command": "dance.selections.rotate.selections.reverse",
          "when": "dance.mode == 'normal'"
        },
        {
          "command": "dance.view.line",
          "when": "dance.mode == 'normal'"
        },
        {
          "command": "dance.window.windowMenu",
          "when": "dance.mode == 'normal'"
        }
      ]
    },
    "keybindings": [
      {
        "key": "Shift+7",
        "when": "editorTextFocus && dance.mode == 'normal'",
        "title": "Align selections",
        "command": "dance.edit.align"
      },
      {
        "key": "Shift+7",
        "when": "editorTextFocus && dance.mode == 'visual'",
        "title": "Align selections",
        "command": "dance.edit.align"
      },
      {
        "key": "Shift+`",
        "when": "editorTextFocus && dance.mode == 'normal'",
        "title": "Swap case",
        "command": "dance.edit.case.swap"
      },
      {
        "key": "Shift+`",
        "when": "editorTextFocus && dance.mode == 'visual'",
        "title": "Swap case",
        "command": "dance.edit.case.swap"
      },
      {
        "key": "`",
        "when": "editorTextFocus && dance.mode == 'normal'",
        "title": "Transform to lower case",
        "command": "dance.edit.case.toLower"
      },
      {
        "key": "`",
        "when": "editorTextFocus && dance.mode == 'visual'",
        "title": "Transform to lower case",
        "command": "dance.edit.case.toLower"
      },
      {
        "key": "Alt+`",
        "when": "editorTextFocus && dance.mode == 'normal'",
        "title": "Transform to upper case",
        "command": "dance.edit.case.toUpper"
      },
      {
        "key": "Alt+`",
        "when": "editorTextFocus && dance.mode == 'visual'",
        "title": "Transform to upper case",
        "command": "dance.edit.case.toUpper"
      },
      {
        "key": "Shift+Alt+7",
        "when": "editorTextFocus && dance.mode == 'normal'",
        "title": "Copy indentation",
        "command": "dance.edit.copyIndentation"
      },
      {
        "key": "Shift+Alt+7",
        "when": "editorTextFocus && dance.mode == 'visual'",
        "title": "Copy indentation",
        "command": "dance.edit.copyIndentation"
      },
      {
        "key": "Shift+Alt+,",
        "when": "editorTextFocus && dance.mode == 'normal'",
        "title": "Deindent selected lines",
        "command": "dance.edit.deindent"
      },
      {
        "key": "Shift+Alt+,",
        "when": "editorTextFocus && dance.mode == 'visual'",
        "title": "Deindent selected lines",
        "command": "dance.edit.deindent"
      },
      {
        "key": "Shift+,",
        "when": "editorTextFocus && dance.mode == 'normal'",
        "title": "Deindent selected lines (including incomplete indent)",
        "command": "dance.edit.deindent.withIncomplete"
      },
      {
        "key": "Shift+,",
        "when": "editorTextFocus && dance.mode == 'visual'",
        "title": "Deindent selected lines (including incomplete indent)",
        "command": "dance.edit.deindent.withIncomplete"
      },
      {
        "key": "Alt+D",
        "when": "editorTextFocus && dance.mode == 'normal'",
        "title": "Delete",
        "command": "dance.edit.delete"
      },
      {
        "key": "Alt+D",
        "when": "editorTextFocus && dance.mode == 'visual'",
        "title": "Delete",
        "command": "dance.edit.delete"
      },
      {
        "key": "Alt+C",
        "when": "editorTextFocus && dance.mode == 'normal'",
        "title": "Delete and switch to Insert",
        "command": "dance.edit.delete-insert"
      },
      {
        "key": "Alt+C",
        "when": "editorTextFocus && dance.mode == 'visual'",
        "title": "Delete and switch to Insert",
        "command": "dance.edit.delete-insert"
      },
      {
        "key": "Shift+.",
        "when": "editorTextFocus && dance.mode == 'normal'",
        "title": "Indent selected lines",
        "command": "dance.edit.indent"
      },
      {
        "key": "Shift+.",
        "when": "editorTextFocus && dance.mode == 'visual'",
        "title": "Indent selected lines",
        "command": "dance.edit.indent"
      },
      {
        "key": "Shift+Alt+.",
        "when": "editorTextFocus && dance.mode == 'normal'",
        "title": "Indent selected lines (including empty lines)",
        "command": "dance.edit.indent.withEmpty"
      },
      {
        "key": "Shift+Alt+.",
        "when": "editorTextFocus && dance.mode == 'visual'",
        "title": "Indent selected lines (including empty lines)",
        "command": "dance.edit.indent.withEmpty"
      },
      {
        "key": "Shift+Alt+R",
        "when": "editorTextFocus && dance.mode == 'normal'",
        "title": "Insert contents of register",
        "command": "dance.edit.insert"
      },
      {
        "key": "Shift+J",
        "when": "editorTextFocus && dance.mode == 'normal'",
        "title": "Join lines",
        "command": "dance.edit.join"
      },
      {
        "key": "Shift+J",
        "when": "editorTextFocus && dance.mode == 'visual'",
        "title": "Join lines",
        "command": "dance.edit.join"
      },
      {
        "key": "Alt+J",
        "when": "editorTextFocus && dance.mode == 'normal'",
        "title": "Join lines and select inserted separators",
        "command": "dance.edit.join.select"
      },
      {
        "key": "Shift+O",
        "when": "editorTextFocus && dance.mode == 'normal'",
        "title": "Insert new line above and switch to insert",
        "command": "dance.edit.newLine.above.insert"
      },
      {
        "key": "Shift+O",
        "when": "editorTextFocus && dance.mode == 'visual'",
        "title": "Insert new line above and switch to insert",
        "command": "dance.edit.newLine.above.insert"
      },
      {
        "key": "O",
        "when": "editorTextFocus && dance.mode == 'normal'",
        "title": "Insert new line below and switch to insert",
        "command": "dance.edit.newLine.below.insert"
      },
      {
        "key": "O",
        "when": "editorTextFocus && dance.mode == 'visual'",
        "title": "Insert new line below and switch to insert",
        "command": "dance.edit.newLine.below.insert"
      },
      {
        "key": "P",
        "when": "editorTextFocus && dance.mode == 'normal'",
        "title": "Paste after and select",
        "command": "dance.edit.paste.after.select"
      },
      {
        "key": "P",
        "when": "editorTextFocus && dance.mode == 'visual'",
        "title": "Paste after and select",
        "command": "dance.edit.paste.after.select"
      },
      {
        "key": "Shift+P",
        "when": "editorTextFocus && dance.mode == 'normal'",
        "title": "Paste before and select",
        "command": "dance.edit.paste.before.select"
      },
      {
        "key": "Shift+P",
        "when": "editorTextFocus && dance.mode == 'visual'",
        "title": "Paste before and select",
        "command": "dance.edit.paste.before.select"
      },
      {
        "key": "Alt+P",
        "when": "editorTextFocus && dance.mode == 'normal'",
        "title": "Paste all after and select",
        "command": "dance.edit.pasteAll.after.select"
      },
      {
        "key": "Alt+P",
        "when": "editorTextFocus && dance.mode == 'visual'",
        "title": "Paste all after and select",
        "command": "dance.edit.pasteAll.after.select"
      },
      {
        "key": "Shift+Alt+P",
        "when": "editorTextFocus && dance.mode == 'normal'",
        "title": "Paste all before and select",
        "command": "dance.edit.pasteAll.before.select"
      },
      {
        "key": "Shift+Alt+P",
        "when": "editorTextFocus && dance.mode == 'visual'",
        "title": "Paste all before and select",
        "command": "dance.edit.pasteAll.before.select"
      },
      {
        "key": "R",
        "when": "editorTextFocus && dance.mode == 'normal'",
        "title": "Replace characters",
        "command": "dance.edit.replaceCharacters"
      },
      {
        "key": "R",
        "when": "editorTextFocus && dance.mode == 'visual'",
        "title": "Replace characters",
        "command": "dance.edit.replaceCharacters"
      },
      {
        "key": "Ctrl+R",
        "when": "editorTextFocus && dance.mode == 'normal'",
        "title": "Pick register and replace",
        "command": "dance.edit.selectRegister-insert"
      },
      {
        "key": "Ctrl+R",
        "when": "editorTextFocus && dance.mode == 'visual'",
        "title": "Pick register and replace",
        "command": "dance.edit.selectRegister-insert"
      },
      {
        "key": "D",
        "when": "editorTextFocus && dance.mode == 'normal'",
        "title": "Copy and delete",
        "command": "dance.edit.yank-delete"
      },
      {
        "key": "D",
<<<<<<< HEAD
        "when": "editorTextFocus && dance.mode == 'visual'",
=======
        "when": "editorTextFocus && dance.mode == 'select'",
>>>>>>> e15330af
        "title": "Copy and delete",
        "command": "dance.edit.yank-delete"
      },
      {
        "key": "C",
        "when": "editorTextFocus && dance.mode == 'normal'",
        "title": "Copy, delete and switch to Insert",
        "command": "dance.edit.yank-delete-insert"
      },
      {
        "key": "C",
<<<<<<< HEAD
        "when": "editorTextFocus && dance.mode == 'visual'",
=======
        "when": "editorTextFocus && dance.mode == 'select'",
>>>>>>> e15330af
        "title": "Copy, delete and switch to Insert",
        "command": "dance.edit.yank-delete-insert"
      },
      {
        "key": "Shift+R",
        "when": "editorTextFocus && dance.mode == 'normal'",
        "title": "Copy and replace",
        "command": "dance.edit.yank-replace"
      },
      {
        "key": "Shift+R",
        "when": "editorTextFocus && dance.mode == 'visual'",
        "title": "Copy and replace",
        "command": "dance.edit.yank-replace"
      },
      {
        "key": "Q",
        "when": "editorTextFocus && dance.mode == 'normal'",
        "title": "Replay recording",
        "command": "dance.history.recording.play"
      },
      {
        "key": "Q",
        "when": "editorTextFocus && dance.mode == 'visual'",
        "title": "Replay recording",
        "command": "dance.history.recording.play"
      },
      {
        "key": "Shift+Q",
        "when": "editorTextFocus && dance.mode == 'normal' && !dance.isRecording",
        "title": "Start recording",
        "command": "dance.history.recording.start"
      },
      {
        "key": "Shift+Q",
        "when": "editorTextFocus && dance.mode == 'visual' && !dance.isRecording",
        "title": "Start recording",
        "command": "dance.history.recording.start"
      },
      {
        "key": "Escape",
        "when": "editorTextFocus && dance.mode == 'normal' && dance.isRecording",
        "title": "Stop recording",
        "command": "dance.history.recording.stop"
      },
      {
        "key": "Shift+Q",
        "when": "editorTextFocus && dance.mode == 'normal' && dance.isRecording",
        "title": "Stop recording",
        "command": "dance.history.recording.stop"
      },
      {
        "key": "Escape",
        "when": "editorTextFocus && dance.mode == 'visual' && dance.isRecording",
        "title": "Stop recording",
        "command": "dance.history.recording.stop"
      },
      {
        "key": "Shift+Q",
        "when": "editorTextFocus && dance.mode == 'visual' && dance.isRecording",
        "title": "Stop recording",
        "command": "dance.history.recording.stop"
      },
      {
        "key": "Shift+U",
        "when": "editorTextFocus && dance.mode == 'normal'",
        "title": "Redo",
        "command": "dance.history.redo"
      },
      {
        "key": "Shift+U",
<<<<<<< HEAD
        "when": "editorTextFocus && dance.mode == 'visual'",
=======
        "when": "editorTextFocus && dance.mode == 'select'",
>>>>>>> e15330af
        "title": "Redo",
        "command": "dance.history.redo"
      },
      {
        "key": "Shift+Alt+U",
        "when": "editorTextFocus && dance.mode == 'normal'",
        "title": "Redo a change of selections",
        "command": "dance.history.redo.selections"
      },
      {
        "key": ".",
        "when": "editorTextFocus && dance.mode == 'normal'",
        "title": "Repeat last edit without a command",
        "command": "dance.history.repeat.edit"
      },
      {
        "key": "NumPad_Decimal",
        "when": "editorTextFocus && dance.mode == 'normal'",
        "title": "Repeat last edit without a command",
        "command": "dance.history.repeat.edit"
      },
      {
        "key": ".",
        "when": "editorTextFocus && dance.mode == 'visual'",
        "title": "Repeat last edit without a command",
        "command": "dance.history.repeat.edit"
      },
      {
        "key": "NumPad_Decimal",
        "when": "editorTextFocus && dance.mode == 'visual'",
        "title": "Repeat last edit without a command",
        "command": "dance.history.repeat.edit"
      },
      {
        "key": "Alt+.",
        "when": "editorTextFocus && dance.mode == 'normal'",
        "title": "Repeat last seek",
        "command": "dance.history.repeat.seek"
      },
      {
        "key": "U",
        "when": "editorTextFocus && dance.mode == 'normal'",
        "title": "Undo",
        "command": "dance.history.undo"
      },
      {
        "key": "U",
<<<<<<< HEAD
        "when": "editorTextFocus && dance.mode == 'visual'",
=======
        "when": "editorTextFocus && dance.mode == 'select'",
>>>>>>> e15330af
        "title": "Undo",
        "command": "dance.history.undo"
      },
      {
        "key": "Alt+U",
        "when": "editorTextFocus && dance.mode == 'normal'",
        "title": "Undo a change of selections",
        "command": "dance.history.undo.selections"
      },
      {
        "key": "M",
        "when": "editorTextFocus && dance.mode == 'normal'",
        "title": "Show match menu",
        "command": "dance.openMenu",
        "args": {
          "menu": "match"
        }
      },
      {
        "key": "M",
        "when": "editorTextFocus && dance.mode == 'visual'",
        "title": "Show match menu",
        "command": "dance.openMenu",
        "args": {
          "menu": "match"
        }
      },
      {
        "key": "Escape",
        "when": "editorTextFocus && dance.mode == 'normal' && !dance.isRecording && !markersNavigationVisible",
        "title": "Cancel Dance operation",
        "command": "dance.cancel"
      },
      {
        "key": "Escape",
        "when": "editorTextFocus && dance.mode == 'input'",
        "title": "Cancel Dance operation",
        "command": "dance.cancel"
      },
      {
        "key": "Up",
        "when": "inputFocus && !textInputFocus",
        "command": "dance.changeInput",
        "args": {
          "action": "previous"
        }
      },
      {
        "key": "Down",
        "when": "inputFocus && !textInputFocus",
        "command": "dance.changeInput",
        "args": {
          "action": "next"
        }
      },
      {
        "key": "Shift+'",
        "when": "editorTextFocus && dance.mode == 'normal'",
        "title": "Select register for next command",
        "command": "dance.selectRegister"
      },
      {
        "key": "Shift+'",
        "when": "editorTextFocus && dance.mode == 'visual'",
        "title": "Select register for next command",
        "command": "dance.selectRegister"
      },
      {
        "key": "0",
        "when": "editorTextFocus && dance.mode == 'normal'",
        "title": "Add the digit 0 to the counter",
        "command": "dance.updateCount",
        "args": {
          "addDigits": 0
        }
      },
      {
        "key": "NumPad0",
        "when": "editorTextFocus && dance.mode == 'normal'",
        "title": "Add the digit 0 to the counter",
        "command": "dance.updateCount",
        "args": {
          "addDigits": 0
        }
      },
      {
        "key": "0",
        "when": "editorTextFocus && dance.mode == 'visual'",
        "title": "Add the digit 0 to the counter",
        "command": "dance.updateCount",
        "args": {
          "addDigits": 0
        }
      },
      {
        "key": "NumPad0",
        "when": "editorTextFocus && dance.mode == 'visual'",
        "title": "Add the digit 0 to the counter",
        "command": "dance.updateCount",
        "args": {
          "addDigits": 0
        }
      },
      {
        "key": "1",
        "when": "editorTextFocus && dance.mode == 'normal'",
        "title": "Add the digit 1 to the counter",
        "command": "dance.updateCount",
        "args": {
          "addDigits": 1
        }
      },
      {
        "key": "NumPad1",
        "when": "editorTextFocus && dance.mode == 'normal'",
        "title": "Add the digit 1 to the counter",
        "command": "dance.updateCount",
        "args": {
          "addDigits": 1
        }
      },
      {
        "key": "1",
        "when": "editorTextFocus && dance.mode == 'visual'",
        "title": "Add the digit 1 to the counter",
        "command": "dance.updateCount",
        "args": {
          "addDigits": 1
        }
      },
      {
        "key": "NumPad1",
        "when": "editorTextFocus && dance.mode == 'visual'",
        "title": "Add the digit 1 to the counter",
        "command": "dance.updateCount",
        "args": {
          "addDigits": 1
        }
      },
      {
        "key": "2",
        "when": "editorTextFocus && dance.mode == 'normal'",
        "title": "Add the digit 2 to the counter",
        "command": "dance.updateCount",
        "args": {
          "addDigits": 2
        }
      },
      {
        "key": "NumPad2",
        "when": "editorTextFocus && dance.mode == 'normal'",
        "title": "Add the digit 2 to the counter",
        "command": "dance.updateCount",
        "args": {
          "addDigits": 2
        }
      },
      {
        "key": "2",
        "when": "editorTextFocus && dance.mode == 'visual'",
        "title": "Add the digit 2 to the counter",
        "command": "dance.updateCount",
        "args": {
          "addDigits": 2
        }
      },
      {
        "key": "NumPad2",
        "when": "editorTextFocus && dance.mode == 'visual'",
        "title": "Add the digit 2 to the counter",
        "command": "dance.updateCount",
        "args": {
          "addDigits": 2
        }
      },
      {
        "key": "3",
        "when": "editorTextFocus && dance.mode == 'normal'",
        "title": "Add the digit 3 to the counter",
        "command": "dance.updateCount",
        "args": {
          "addDigits": 3
        }
      },
      {
        "key": "NumPad3",
        "when": "editorTextFocus && dance.mode == 'normal'",
        "title": "Add the digit 3 to the counter",
        "command": "dance.updateCount",
        "args": {
          "addDigits": 3
        }
      },
      {
        "key": "3",
        "when": "editorTextFocus && dance.mode == 'visual'",
        "title": "Add the digit 3 to the counter",
        "command": "dance.updateCount",
        "args": {
          "addDigits": 3
        }
      },
      {
        "key": "NumPad3",
        "when": "editorTextFocus && dance.mode == 'visual'",
        "title": "Add the digit 3 to the counter",
        "command": "dance.updateCount",
        "args": {
          "addDigits": 3
        }
      },
      {
        "key": "4",
        "when": "editorTextFocus && dance.mode == 'normal'",
        "title": "Add the digit 4 to the counter",
        "command": "dance.updateCount",
        "args": {
          "addDigits": 4
        }
      },
      {
        "key": "NumPad4",
        "when": "editorTextFocus && dance.mode == 'normal'",
        "title": "Add the digit 4 to the counter",
        "command": "dance.updateCount",
        "args": {
          "addDigits": 4
        }
      },
      {
        "key": "4",
        "when": "editorTextFocus && dance.mode == 'visual'",
        "title": "Add the digit 4 to the counter",
        "command": "dance.updateCount",
        "args": {
          "addDigits": 4
        }
      },
      {
        "key": "NumPad4",
        "when": "editorTextFocus && dance.mode == 'visual'",
        "title": "Add the digit 4 to the counter",
        "command": "dance.updateCount",
        "args": {
          "addDigits": 4
        }
      },
      {
        "key": "5",
        "when": "editorTextFocus && dance.mode == 'normal'",
        "title": "Add the digit 5 to the counter",
        "command": "dance.updateCount",
        "args": {
          "addDigits": 5
        }
      },
      {
        "key": "NumPad5",
        "when": "editorTextFocus && dance.mode == 'normal'",
        "title": "Add the digit 5 to the counter",
        "command": "dance.updateCount",
        "args": {
          "addDigits": 5
        }
      },
      {
        "key": "5",
        "when": "editorTextFocus && dance.mode == 'visual'",
        "title": "Add the digit 5 to the counter",
        "command": "dance.updateCount",
        "args": {
          "addDigits": 5
        }
      },
      {
        "key": "NumPad5",
        "when": "editorTextFocus && dance.mode == 'visual'",
        "title": "Add the digit 5 to the counter",
        "command": "dance.updateCount",
        "args": {
          "addDigits": 5
        }
      },
      {
        "key": "6",
        "when": "editorTextFocus && dance.mode == 'normal'",
        "title": "Add the digit 6 to the counter",
        "command": "dance.updateCount",
        "args": {
          "addDigits": 6
        }
      },
      {
        "key": "NumPad6",
        "when": "editorTextFocus && dance.mode == 'normal'",
        "title": "Add the digit 6 to the counter",
        "command": "dance.updateCount",
        "args": {
          "addDigits": 6
        }
      },
      {
        "key": "6",
        "when": "editorTextFocus && dance.mode == 'visual'",
        "title": "Add the digit 6 to the counter",
        "command": "dance.updateCount",
        "args": {
          "addDigits": 6
        }
      },
      {
        "key": "NumPad6",
        "when": "editorTextFocus && dance.mode == 'visual'",
        "title": "Add the digit 6 to the counter",
        "command": "dance.updateCount",
        "args": {
          "addDigits": 6
        }
      },
      {
        "key": "7",
        "when": "editorTextFocus && dance.mode == 'normal'",
        "title": "Add the digit 7 to the counter",
        "command": "dance.updateCount",
        "args": {
          "addDigits": 7
        }
      },
      {
        "key": "NumPad7",
        "when": "editorTextFocus && dance.mode == 'normal'",
        "title": "Add the digit 7 to the counter",
        "command": "dance.updateCount",
        "args": {
          "addDigits": 7
        }
      },
      {
        "key": "7",
        "when": "editorTextFocus && dance.mode == 'visual'",
        "title": "Add the digit 7 to the counter",
        "command": "dance.updateCount",
        "args": {
          "addDigits": 7
        }
      },
      {
        "key": "NumPad7",
        "when": "editorTextFocus && dance.mode == 'visual'",
        "title": "Add the digit 7 to the counter",
        "command": "dance.updateCount",
        "args": {
          "addDigits": 7
        }
      },
      {
        "key": "8",
        "when": "editorTextFocus && dance.mode == 'normal'",
        "title": "Add the digit 8 to the counter",
        "command": "dance.updateCount",
        "args": {
          "addDigits": 8
        }
      },
      {
        "key": "NumPad8",
        "when": "editorTextFocus && dance.mode == 'normal'",
        "title": "Add the digit 8 to the counter",
        "command": "dance.updateCount",
        "args": {
          "addDigits": 8
        }
      },
      {
        "key": "8",
        "when": "editorTextFocus && dance.mode == 'visual'",
        "title": "Add the digit 8 to the counter",
        "command": "dance.updateCount",
        "args": {
          "addDigits": 8
        }
      },
      {
        "key": "NumPad8",
        "when": "editorTextFocus && dance.mode == 'visual'",
        "title": "Add the digit 8 to the counter",
        "command": "dance.updateCount",
        "args": {
          "addDigits": 8
        }
      },
      {
        "key": "9",
        "when": "editorTextFocus && dance.mode == 'normal'",
        "title": "Add the digit 9 to the counter",
        "command": "dance.updateCount",
        "args": {
          "addDigits": 9
        }
      },
      {
        "key": "NumPad9",
        "when": "editorTextFocus && dance.mode == 'normal'",
        "title": "Add the digit 9 to the counter",
        "command": "dance.updateCount",
        "args": {
          "addDigits": 9
        }
      },
      {
        "key": "9",
        "when": "editorTextFocus && dance.mode == 'visual'",
        "title": "Add the digit 9 to the counter",
        "command": "dance.updateCount",
        "args": {
          "addDigits": 9
        }
      },
      {
        "key": "NumPad9",
        "when": "editorTextFocus && dance.mode == 'visual'",
        "title": "Add the digit 9 to the counter",
        "command": "dance.updateCount",
        "args": {
          "addDigits": 9
        }
      },
      {
        "key": "Ctrl+C",
        "when": "editorTextFocus && dance.mode == 'normal'",
        "command": "editor.action.commentLine",
        "args": {
          "$exclude": []
        }
      },
      {
        "key": "Ctrl+C",
        "when": "editorTextFocus && dance.mode == 'visual'",
        "command": "editor.action.commentLine",
        "args": {
          "$exclude": []
        }
      },
      {
        "key": "Shift+;",
        "when": "editorTextFocus && dance.mode == 'normal'",
        "command": "workbench.action.showCommands",
        "args": {
          "$exclude": []
        }
      },
      {
        "key": "Shift+;",
        "when": "editorTextFocus && dance.mode == 'visual'",
        "command": "workbench.action.showCommands",
        "args": {
          "$exclude": []
        }
      },
      {
        "key": "A",
        "when": "editorTextFocus && dance.mode == 'normal'",
        "title": "Insert after",
        "command": "dance.modes.insert.after"
      },
      {
        "key": "A",
        "when": "editorTextFocus && dance.mode == 'visual'",
        "title": "Insert after",
        "command": "dance.modes.insert.after"
      },
      {
        "key": "I",
        "when": "editorTextFocus && dance.mode == 'normal'",
        "title": "Insert before",
        "command": "dance.modes.insert.before"
      },
      {
        "key": "I",
        "when": "editorTextFocus && dance.mode == 'visual'",
        "title": "Insert before",
        "command": "dance.modes.insert.before"
      },
      {
        "key": "Shift+A",
        "when": "editorTextFocus && dance.mode == 'normal'",
        "title": "Insert at line end",
        "command": "dance.modes.insert.lineEnd"
      },
      {
        "key": "Shift+A",
        "when": "editorTextFocus && dance.mode == 'visual'",
        "title": "Insert at line end",
        "command": "dance.modes.insert.lineEnd"
      },
      {
        "key": "Shift+I",
        "when": "editorTextFocus && dance.mode == 'normal'",
        "title": "Insert at line start",
        "command": "dance.modes.insert.lineStart"
      },
      {
        "key": "Shift+I",
        "when": "editorTextFocus && dance.mode == 'visual'",
        "title": "Insert at line start",
        "command": "dance.modes.insert.lineStart"
      },
      {
        "key": "Escape",
        "when": "editorTextFocus && dance.mode == 'insert'",
        "title": "Set mode to Normal",
        "command": "dance.modes.set.normal"
      },
      {
        "key": "Escape",
<<<<<<< HEAD
        "when": "editorTextFocus && dance.mode == 'visual'",
        "title": "Set mode to Normal",
        "command": "dance.modes.set.normal"
      },
      {
        "key": "V",
        "when": "editorTextFocus && dance.mode == 'visual'",
=======
        "when": "editorTextFocus && dance.mode == 'select'",
>>>>>>> e15330af
        "title": "Set mode to Normal",
        "command": "dance.modes.set.normal"
      },
      {
        "key": "Ctrl+V",
        "when": "editorTextFocus && dance.mode == 'normal'",
        "title": "Temporary Insert mode",
        "command": "dance.modes.set.temporarily.insert"
      },
      {
        "key": "Ctrl+V",
        "when": "editorTextFocus && dance.mode == 'insert'",
        "title": "Temporary Normal mode",
        "command": "dance.modes.set.temporarily.normal"
      },
      {
        "key": "V",
        "when": "editorTextFocus && dance.mode == 'normal'",
        "title": "Set mode to Visual",
        "command": "dance.modes.set.visual"
      },
      {
        "key": "/",
        "when": "editorTextFocus && dance.mode == 'normal'",
        "title": "Search",
        "command": "dance.search"
      },
      {
        "key": "NumPad_Divide",
        "when": "editorTextFocus && dance.mode == 'normal'",
        "title": "Search",
        "command": "dance.search"
      },
      {
        "key": "/",
        "when": "editorTextFocus && dance.mode == 'visual'",
        "title": "Search",
        "command": "dance.search"
      },
      {
        "key": "NumPad_Divide",
        "when": "editorTextFocus && dance.mode == 'visual'",
        "title": "Search",
        "command": "dance.search"
      },
      {
        "key": "Shift+/",
        "when": "editorTextFocus && dance.mode == 'normal'",
        "title": "Search backward",
        "command": "dance.search.backward"
      },
      {
        "key": "Shift+Alt+/",
        "when": "editorTextFocus && dance.mode == 'normal'",
        "title": "Search backward (extend)",
        "command": "dance.search.backward.extend"
      },
      {
        "key": "Alt+/",
        "when": "editorTextFocus && dance.mode == 'normal'",
        "title": "Search (extend)",
        "command": "dance.search.extend"
      },
      {
        "key": "N",
        "when": "editorTextFocus && dance.mode == 'normal'",
        "title": "Select next match",
        "command": "dance.search.next"
      },
      {
        "key": "Alt+N",
        "when": "editorTextFocus && dance.mode == 'normal'",
        "title": "Add next match",
        "command": "dance.search.next.add"
      },
      {
        "key": "N",
        "when": "editorTextFocus && dance.mode == 'visual'",
        "title": "Add next match",
        "command": "dance.search.next.add"
      },
      {
        "key": "Shift+N",
        "when": "editorTextFocus && dance.mode == 'normal'",
        "title": "Select previous match",
        "command": "dance.search.previous"
      },
      {
        "key": "Shift+Alt+N",
        "when": "editorTextFocus && dance.mode == 'normal'",
        "title": "Add previous match",
        "command": "dance.search.previous.add"
      },
      {
        "key": "Shift+N",
        "when": "editorTextFocus && dance.mode == 'visual'",
        "title": "Add previous match",
        "command": "dance.search.previous.add"
      },
      {
        "key": "Shift+Alt+8",
        "when": "editorTextFocus && dance.mode == 'normal'",
        "title": "Search current selection",
        "command": "dance.search.selection"
      },
      {
        "key": "Alt+NumPad_Multiply",
        "when": "editorTextFocus && dance.mode == 'normal'",
        "title": "Search current selection",
        "command": "dance.search.selection"
      },
      {
        "key": "Shift+8",
        "when": "editorTextFocus && dance.mode == 'normal'",
        "title": "Search current selection (smart)",
        "command": "dance.search.selection.smart"
      },
      {
        "key": "NumPad_Multiply",
        "when": "editorTextFocus && dance.mode == 'normal'",
        "title": "Search current selection (smart)",
        "command": "dance.search.selection.smart"
      },
      {
        "key": "Shift+8",
        "when": "editorTextFocus && dance.mode == 'visual'",
        "title": "Search current selection (smart)",
        "command": "dance.search.selection.smart"
      },
      {
        "key": "NumPad_Multiply",
        "when": "editorTextFocus && dance.mode == 'visual'",
        "title": "Search current selection (smart)",
        "command": "dance.search.selection.smart"
      },
      {
        "key": "T",
        "when": "editorTextFocus && dance.mode == 'normal'",
        "title": "Select to character (excluded)",
        "command": "dance.seek"
      },
      {
        "key": "Shift+T",
        "when": "editorTextFocus && dance.mode == 'normal'",
        "title": "Select to character (excluded, backward)",
        "command": "dance.seek.backward"
      },
      {
        "key": "Shift+M",
        "when": "editorTextFocus && dance.mode == 'normal'",
        "title": "Select to next enclosing character",
        "command": "dance.seek.enclosing"
      },
      {
        "key": "Alt+M",
        "when": "editorTextFocus && dance.mode == 'normal'",
        "title": "Select to previous enclosing character",
        "command": "dance.seek.enclosing.backward"
      },
      {
        "key": "Shift+M",
        "when": "editorTextFocus && dance.mode == 'visual'",
        "title": "Extend to next enclosing character",
        "command": "dance.seek.enclosing.extend"
      },
      {
        "key": "Alt+M",
        "when": "editorTextFocus && dance.mode == 'visual'",
        "title": "Extend to previous enclosing character",
        "command": "dance.seek.enclosing.extend.backward"
      },
      {
        "key": "T",
        "when": "editorTextFocus && dance.mode == 'visual'",
        "title": "Extend to character (excluded)",
        "command": "dance.seek.extend"
      },
      {
<<<<<<< HEAD
        "key": "Shift+T",
        "when": "editorTextFocus && dance.mode == 'visual'",
=======
        "key": "T",
        "when": "editorTextFocus && dance.mode == 'select'",
        "title": "Extend to character (excluded)",
        "command": "dance.seek.extend"
      },
      {
        "key": "Shift+Alt+T",
        "when": "editorTextFocus && dance.mode == 'normal'",
>>>>>>> e15330af
        "title": "Extend to character (excluded, backward)",
        "command": "dance.seek.extend.backward"
      },
      {
        "key": "Shift+T",
        "when": "editorTextFocus && dance.mode == 'select'",
        "title": "Extend to character (excluded, backward)",
        "command": "dance.seek.extend.backward"
      },
      {
        "key": "F",
        "when": "editorTextFocus && dance.mode == 'normal'",
        "title": "Select to character (included)",
        "command": "dance.seek.included"
      },
      {
        "key": "Shift+F",
        "when": "editorTextFocus && dance.mode == 'normal'",
        "title": "Select to character (included, backward)",
        "command": "dance.seek.included.backward"
      },
      {
        "key": "F",
        "when": "editorTextFocus && dance.mode == 'visual'",
        "title": "Extend to character (included)",
        "command": "dance.seek.included.extend"
      },
      {
<<<<<<< HEAD
        "key": "Shift+F",
        "when": "editorTextFocus && dance.mode == 'visual'",
=======
        "key": "F",
        "when": "editorTextFocus && dance.mode == 'select'",
        "title": "Extend to character (included)",
        "command": "dance.seek.included.extend"
      },
      {
        "key": "Shift+Alt+F",
        "when": "editorTextFocus && dance.mode == 'normal'",
>>>>>>> e15330af
        "title": "Extend to character (included, backward)",
        "command": "dance.seek.included.extend.backward"
      },
      {
<<<<<<< HEAD
        "key": "Alt+O",
        "when": "editorTextFocus && dance.mode == 'normal'",
        "title": "Expand selection",
        "command": "dance.seek.selectExpand"
      },
      {
        "key": "Alt+O",
        "when": "editorTextFocus && dance.mode == 'visual'",
        "title": "Expand selection",
        "command": "dance.seek.selectExpand"
      },
      {
        "key": "Alt+Up",
        "when": "editorTextFocus && dance.mode == 'normal'",
        "title": "Expand selection",
        "command": "dance.seek.selectExpand"
      },
      {
        "key": "Alt+Up",
        "when": "editorTextFocus && dance.mode == 'visual'",
        "title": "Expand selection",
        "command": "dance.seek.selectExpand"
      },
      {
        "key": "Alt+I",
        "when": "editorTextFocus && dance.mode == 'normal'",
        "title": "Shrink selection",
        "command": "dance.seek.selectShrink"
      },
      {
        "key": "Alt+I",
        "when": "editorTextFocus && dance.mode == 'visual'",
        "title": "Shrink selection",
        "command": "dance.seek.selectShrink"
      },
      {
        "key": "Alt+Down",
        "when": "editorTextFocus && dance.mode == 'normal'",
        "title": "Shrink selection",
        "command": "dance.seek.selectShrink"
      },
      {
        "key": "Alt+Down",
        "when": "editorTextFocus && dance.mode == 'visual'",
        "title": "Shrink selection",
        "command": "dance.seek.selectShrink"
=======
        "key": "Shift+F",
        "when": "editorTextFocus && dance.mode == 'select'",
        "title": "Extend to character (included, backward)",
        "command": "dance.seek.included.extend.backward"
>>>>>>> e15330af
      },
      {
        "key": "W",
        "when": "editorTextFocus && dance.mode == 'normal'",
        "title": "Select to next word start",
        "command": "dance.seek.word"
      },
      {
        "key": "B",
        "when": "editorTextFocus && dance.mode == 'normal'",
        "title": "Select to previous word start",
        "command": "dance.seek.word.backward"
      },
      {
        "key": "B",
        "when": "editorTextFocus && dance.mode == 'visual'",
        "title": "Extend to previous word start",
        "command": "dance.seek.word.backward.extend"
      },
      {
        "key": "W",
<<<<<<< HEAD
        "when": "editorTextFocus && dance.mode == 'visual'",
        "title": "Extend to next word start",
        "command": "dance.seek.word.extend"
      },
      {
        "key": "Shift+W",
=======
        "when": "editorTextFocus && dance.mode == 'select'",
        "title": "Extend to next word start",
        "command": "dance.seek.word.extend"
      },
      {
        "key": "Shift+B",
        "when": "editorTextFocus && dance.mode == 'normal'",
        "title": "Extend to previous word start",
        "command": "dance.seek.word.extend.backward"
      },
      {
        "key": "B",
        "when": "editorTextFocus && dance.mode == 'select'",
        "title": "Extend to previous word start",
        "command": "dance.seek.word.extend.backward"
      },
      {
        "key": "Alt+W",
>>>>>>> e15330af
        "when": "editorTextFocus && dance.mode == 'normal'",
        "title": "Select to next WORD start",
        "command": "dance.seek.word.ws"
      },
      {
        "key": "Shift+B",
        "when": "editorTextFocus && dance.mode == 'normal'",
        "title": "Select to previous WORD start",
        "command": "dance.seek.word.ws.backward"
      },
      {
        "key": "Shift+B",
        "when": "editorTextFocus && dance.mode == 'visual'",
        "title": "Extend to previous WORD start",
        "command": "dance.seek.word.ws.backward.extend"
      },
      {
        "key": "Shift+W",
<<<<<<< HEAD
        "when": "editorTextFocus && dance.mode == 'visual'",
        "title": "Extend to next WORD start",
        "command": "dance.seek.word.ws.extend"
=======
        "when": "editorTextFocus && dance.mode == 'select'",
        "title": "Extend to next non-whitespace word start",
        "command": "dance.seek.word.ws.extend"
      },
      {
        "key": "Shift+Alt+B",
        "when": "editorTextFocus && dance.mode == 'normal'",
        "title": "Extend to previous non-whitespace word start",
        "command": "dance.seek.word.ws.extend.backward"
>>>>>>> e15330af
      },
      {
        "key": "Shift+B",
        "when": "editorTextFocus && dance.mode == 'select'",
        "title": "Extend to previous non-whitespace word start",
        "command": "dance.seek.word.ws.extend.backward"
      },
      {
        "key": "E",
        "when": "editorTextFocus && dance.mode == 'normal'",
        "title": "Select to next word end",
        "command": "dance.seek.wordEnd"
      },
      {
        "key": "E",
        "when": "editorTextFocus && dance.mode == 'visual'",
        "title": "Extend to next word end",
        "command": "dance.seek.wordEnd.extend"
      },
      {
<<<<<<< HEAD
        "key": "Shift+E",
=======
        "key": "E",
        "when": "editorTextFocus && dance.mode == 'select'",
        "title": "Extend to next word end",
        "command": "dance.seek.wordEnd.extend"
      },
      {
        "key": "Alt+E",
>>>>>>> e15330af
        "when": "editorTextFocus && dance.mode == 'normal'",
        "title": "Select to next WORD end",
        "command": "dance.seek.wordEnd.ws"
      },
      {
        "key": "Shift+E",
        "when": "editorTextFocus && dance.mode == 'visual'",
        "title": "Extend to next WORD end",
        "command": "dance.seek.wordEnd.ws.extend"
      },
      {
        "key": "Shift+E",
        "when": "editorTextFocus && dance.mode == 'select'",
        "title": "Extend to next non-whitespace word end",
        "command": "dance.seek.wordEnd.ws.extend"
      },
      {
        "key": "Shift+5",
        "when": "editorTextFocus && dance.mode == 'normal'",
        "title": "Select whole buffer",
        "command": "dance.select.buffer"
      },
      {
        "key": "Shift+5",
        "when": "editorTextFocus && dance.mode == 'visual'",
        "title": "Select whole buffer",
        "command": "dance.select.buffer"
      },
      {
        "key": "Shift+Down",
        "when": "editorTextFocus && dance.mode == 'normal'",
        "title": "Extend down",
        "command": "dance.select.down.extend"
      },
      {
        "key": "J",
        "when": "editorTextFocus && dance.mode == 'visual'",
        "title": "Extend down",
        "command": "dance.select.down.extend"
      },
      {
        "key": "Down",
        "when": "editorTextFocus && dance.mode == 'visual'",
        "title": "Extend down",
        "command": "dance.select.down.extend"
      },
      {
        "key": "J",
        "when": "editorTextFocus && dance.mode == 'select'",
        "title": "Extend down",
        "command": "dance.select.down.extend"
      },
      {
        "key": "Down",
        "when": "editorTextFocus && dance.mode == 'select'",
        "title": "Extend down",
        "command": "dance.select.down.extend"
      },
      {
        "key": "J",
        "when": "editorTextFocus && dance.mode == 'normal'",
        "title": "Jump down",
        "command": "dance.select.down.jump"
      },
      {
        "key": "Down",
        "when": "editorTextFocus && dance.mode == 'normal'",
        "title": "Jump down",
        "command": "dance.select.down.jump"
      },
      {
        "key": "Shift+Left",
        "when": "editorTextFocus && dance.mode == 'normal'",
        "title": "Extend left",
        "command": "dance.select.left.extend"
      },
      {
        "key": "H",
        "when": "editorTextFocus && dance.mode == 'visual'",
        "title": "Extend left",
        "command": "dance.select.left.extend"
      },
      {
        "key": "Left",
        "when": "editorTextFocus && dance.mode == 'visual'",
        "title": "Extend left",
        "command": "dance.select.left.extend"
      },
      {
        "key": "H",
        "when": "editorTextFocus && dance.mode == 'select'",
        "title": "Extend left",
        "command": "dance.select.left.extend"
      },
      {
        "key": "Left",
        "when": "editorTextFocus && dance.mode == 'select'",
        "title": "Extend left",
        "command": "dance.select.left.extend"
      },
      {
        "key": "H",
        "when": "editorTextFocus && dance.mode == 'normal'",
        "title": "Jump left",
        "command": "dance.select.left.jump"
      },
      {
        "key": "Left",
        "when": "editorTextFocus && dance.mode == 'normal'",
        "title": "Jump left",
        "command": "dance.select.left.jump"
      },
      {
        "key": "X",
        "when": "editorTextFocus && dance.mode == 'normal'",
        "title": "Extend to line below",
        "command": "dance.select.line.below.extend"
      },
      {
        "key": "X",
        "when": "editorTextFocus && dance.mode == 'visual'",
        "title": "Extend to line below",
        "command": "dance.select.line.below.extend"
      },
      {
        "key": "Alt+L",
        "when": "editorTextFocus && dance.mode == 'normal'",
        "title": "Select to line end. TODO: helix",
        "command": "dance.select.lineEnd"
      },
      {
        "key": "End",
        "when": "editorTextFocus && dance.mode == 'normal'",
        "title": "Select to line end. TODO: helix",
        "command": "dance.select.lineEnd"
      },
      {
        "key": "Shift+Alt+L",
        "when": "editorTextFocus && dance.mode == 'normal'",
        "title": "Extend to line end",
        "command": "dance.select.lineEnd.extend"
      },
      {
        "key": "Shift+End",
        "when": "editorTextFocus && dance.mode == 'normal'",
        "title": "Extend to line end",
        "command": "dance.select.lineEnd.extend"
      },
      {
        "key": "Alt+H",
        "when": "editorTextFocus && dance.mode == 'normal'",
        "title": "Select to line start",
        "command": "dance.select.lineStart"
      },
      {
        "key": "Home",
        "when": "editorTextFocus && dance.mode == 'normal'",
        "title": "Select to line start",
        "command": "dance.select.lineStart"
      },
      {
        "key": "Shift+Alt+H",
        "when": "editorTextFocus && dance.mode == 'normal'",
        "title": "Extend to line start",
        "command": "dance.select.lineStart.extend"
      },
      {
        "key": "Shift+Home",
        "when": "editorTextFocus && dance.mode == 'normal'",
        "title": "Extend to line start",
        "command": "dance.select.lineStart.extend"
      },
      {
        "key": "Shift+Right",
        "when": "editorTextFocus && dance.mode == 'normal'",
        "title": "Extend right",
        "command": "dance.select.right.extend"
      },
      {
        "key": "L",
        "when": "editorTextFocus && dance.mode == 'visual'",
        "title": "Extend right",
        "command": "dance.select.right.extend"
      },
      {
        "key": "Right",
        "when": "editorTextFocus && dance.mode == 'visual'",
        "title": "Extend right",
        "command": "dance.select.right.extend"
      },
      {
        "key": "L",
        "when": "editorTextFocus && dance.mode == 'select'",
        "title": "Extend right",
        "command": "dance.select.right.extend"
      },
      {
        "key": "Right",
        "when": "editorTextFocus && dance.mode == 'select'",
        "title": "Extend right",
        "command": "dance.select.right.extend"
      },
      {
        "key": "L",
        "when": "editorTextFocus && dance.mode == 'normal'",
        "title": "Jump right",
        "command": "dance.select.right.jump"
      },
      {
        "key": "Right",
        "when": "editorTextFocus && dance.mode == 'normal'",
        "title": "Jump right",
        "command": "dance.select.right.jump"
      },
      {
        "key": "Shift+G",
        "when": "editorTextFocus && dance.mode == 'normal'",
        "title": "Extend to",
        "command": "dance.select.to.extend"
      },
      {
        "key": "G",
<<<<<<< HEAD
        "when": "editorTextFocus && dance.mode == 'visual'",
=======
        "when": "editorTextFocus && dance.mode == 'select'",
>>>>>>> e15330af
        "title": "Extend to",
        "command": "dance.select.to.extend"
      },
      {
        "key": "G",
        "when": "editorTextFocus && dance.mode == 'normal'",
        "title": "Go to",
        "command": "dance.select.to.jump"
      },
      {
        "key": "Shift+Up",
        "when": "editorTextFocus && dance.mode == 'normal'",
        "title": "Extend up",
        "command": "dance.select.up.extend"
      },
      {
        "key": "K",
        "when": "editorTextFocus && dance.mode == 'visual'",
        "title": "Extend up",
        "command": "dance.select.up.extend"
      },
      {
        "key": "Up",
        "when": "editorTextFocus && dance.mode == 'visual'",
        "title": "Extend up",
        "command": "dance.select.up.extend"
      },
      {
        "key": "K",
        "when": "editorTextFocus && dance.mode == 'select'",
        "title": "Extend up",
        "command": "dance.select.up.extend"
      },
      {
        "key": "Up",
        "when": "editorTextFocus && dance.mode == 'select'",
        "title": "Extend up",
        "command": "dance.select.up.extend"
      },
      {
        "key": "K",
        "when": "editorTextFocus && dance.mode == 'normal'",
        "title": "Jump up",
        "command": "dance.select.up.jump"
      },
      {
        "key": "Up",
        "when": "editorTextFocus && dance.mode == 'normal'",
        "title": "Jump up",
        "command": "dance.select.up.jump"
      },
      {
        "key": "Ctrl+F",
        "when": "editorTextFocus && dance.mode == 'normal'",
        "command": "dance.select.vertically",
        "args": {
          "direction": 1,
          "by": "page",
          "shift": "jump"
        }
      },
      {
        "key": "Ctrl+F",
        "when": "editorTextFocus && dance.mode == 'insert'",
        "command": "dance.select.vertically",
        "args": {
          "direction": 1,
          "by": "page",
          "shift": "jump"
        }
      },
      {
        "key": "Ctrl+D",
        "when": "editorTextFocus && dance.mode == 'normal'",
        "command": "dance.select.vertically",
        "args": {
          "direction": 1,
          "by": "halfPage",
          "shift": "jump"
        }
      },
      {
        "key": "Ctrl+D",
        "when": "editorTextFocus && dance.mode == 'insert'",
        "command": "dance.select.vertically",
        "args": {
          "direction": 1,
          "by": "halfPage",
          "shift": "jump"
        }
      },
      {
        "key": "Ctrl+B",
        "when": "editorTextFocus && dance.mode == 'normal'",
        "command": "dance.select.vertically",
        "args": {
          "direction": -1,
          "by": "page",
          "shift": "jump"
        }
      },
      {
        "key": "Ctrl+B",
        "when": "editorTextFocus && dance.mode == 'insert'",
        "command": "dance.select.vertically",
        "args": {
          "direction": -1,
          "by": "page",
          "shift": "jump"
        }
      },
      {
        "key": "Ctrl+U",
        "when": "editorTextFocus && dance.mode == 'normal'",
        "command": "dance.select.vertically",
        "args": {
          "direction": -1,
          "by": "halfPage",
          "shift": "jump"
        }
      },
      {
        "key": "Ctrl+U",
        "when": "editorTextFocus && dance.mode == 'insert'",
        "command": "dance.select.vertically",
        "args": {
          "direction": -1,
          "by": "halfPage",
          "shift": "jump"
        }
      },
      {
        "key": "Ctrl+F",
        "when": "editorTextFocus && dance.mode == 'visual'",
        "command": "dance.select.vertically",
        "args": {
          "direction": 1,
          "by": "page",
          "shift": "extend"
        }
      },
      {
        "key": "Ctrl+D",
        "when": "editorTextFocus && dance.mode == 'visual'",
        "command": "dance.select.vertically",
        "args": {
          "direction": 1,
          "by": "halfPage",
          "shift": "extend"
        }
      },
      {
        "key": "Ctrl+B",
        "when": "editorTextFocus && dance.mode == 'visual'",
        "command": "dance.select.vertically",
        "args": {
          "direction": -1,
          "by": "page",
          "shift": "extend"
        }
      },
      {
        "key": "Ctrl+U",
        "when": "editorTextFocus && dance.mode == 'visual'",
        "command": "dance.select.vertically",
        "args": {
          "direction": -1,
          "by": "halfPage",
          "shift": "extend"
        }
      },
      {
        "key": "Alt+;",
        "when": "editorTextFocus && dance.mode == 'normal'",
        "title": "Change direction of selections",
        "command": "dance.selections.changeDirection"
      },
      {
        "key": "Alt+,",
        "when": "editorTextFocus && dance.mode == 'normal'",
        "title": "Clear main selections",
        "command": "dance.selections.clear.main"
      },
      {
        "key": "Alt+,",
        "when": "editorTextFocus && dance.mode == 'visual'",
        "title": "Clear main selections",
        "command": "dance.selections.clear.main"
      },
      {
        "key": ",",
        "when": "editorTextFocus && dance.mode == 'normal'",
        "title": "Clear secondary selections",
        "command": "dance.selections.clear.secondary"
      },
      {
        "key": ",",
        "when": "editorTextFocus && dance.mode == 'visual'",
        "title": "Clear secondary selections",
        "command": "dance.selections.clear.secondary"
      },
      {
        "key": "Shift+C",
        "when": "editorTextFocus && dance.mode == 'normal'",
        "title": "Copy selections below",
        "command": "dance.selections.copy"
      },
      {
        "key": "Shift+C",
        "when": "editorTextFocus && dance.mode == 'visual'",
        "title": "Copy selections below",
        "command": "dance.selections.copy"
      },
      {
        "key": "Shift+Alt+C",
        "when": "editorTextFocus && dance.mode == 'normal'",
        "title": "Copy selections above",
        "command": "dance.selections.copy.above"
      },
      {
        "key": "Shift+Alt+C",
        "when": "editorTextFocus && dance.mode == 'visual'",
        "title": "Copy selections above",
        "command": "dance.selections.copy.above"
      },
      {
        "key": "Shift+X",
        "when": "editorTextFocus && dance.mode == 'normal'",
        "title": "Expand to lines",
        "command": "dance.selections.expandToLines"
      },
      {
        "key": "Shift+X",
        "when": "editorTextFocus && dance.mode == 'visual'",
        "title": "Expand to lines",
        "command": "dance.selections.expandToLines"
      },
      {
        "key": "Shift+Alt+;",
        "when": "editorTextFocus && dance.mode == 'normal'",
        "title": "Forward selections",
        "command": "dance.selections.faceForward"
      },
      {
        "key": "Shift+4",
        "when": "editorTextFocus && dance.mode == 'normal'",
        "title": "Filter selections",
        "command": "dance.selections.filter"
      },
      {
        "key": "Shift+4",
        "when": "editorTextFocus && dance.mode == 'visual'",
        "title": "Filter selections",
        "command": "dance.selections.filter"
      },
      {
        "key": "Shift+K",
        "when": "editorTextFocus && dance.mode == 'normal'",
        "title": "Keep matching selections",
        "command": "dance.selections.filter.regexp"
      },
      {
        "key": "Shift+K",
        "when": "editorTextFocus && dance.mode == 'visual'",
        "title": "Keep matching selections",
        "command": "dance.selections.filter.regexp"
      },
      {
        "key": "Shift+Alt+K",
        "when": "editorTextFocus && dance.mode == 'normal'",
        "title": "Clear matching selections",
        "command": "dance.selections.filter.regexp.inverse"
      },
      {
        "key": "Shift+Alt+K",
        "when": "editorTextFocus && dance.mode == 'visual'",
        "title": "Clear matching selections",
        "command": "dance.selections.filter.regexp.inverse"
      },
      {
        "key": "Shift+Alt+-",
        "when": "editorTextFocus && dance.mode == 'normal'",
        "title": "Merge contiguous selections",
        "command": "dance.selections.merge"
      },
      {
        "key": "Shift+Alt+\\",
        "when": "editorTextFocus && dance.mode == 'normal'",
        "title": "Pipe selections",
        "command": "dance.selections.pipe"
      },
      {
        "key": "Shift+1",
        "when": "editorTextFocus && dance.mode == 'normal'",
        "title": "Pipe and append",
        "command": "dance.selections.pipe.append"
      },
      {
        "key": "Shift+Alt+1",
        "when": "editorTextFocus && dance.mode == 'normal'",
        "title": "Pipe and prepend",
        "command": "dance.selections.pipe.prepend"
      },
      {
        "key": "Shift+\\",
        "when": "editorTextFocus && dance.mode == 'normal'",
        "title": "Pipe and replace",
        "command": "dance.selections.pipe.replace"
      },
      {
        "key": ";",
        "when": "editorTextFocus && dance.mode == 'normal'",
        "title": "Reduce selections to their cursor",
        "command": "dance.selections.reduce"
      },
      {
        "key": ";",
        "when": "editorTextFocus && dance.mode == 'visual'",
        "title": "Reduce selections to their cursor",
        "command": "dance.selections.reduce"
      },
      {
        "key": "Shift+Alt+S",
        "when": "editorTextFocus && dance.mode == 'normal'",
        "title": "Reduce selections to their ends",
        "command": "dance.selections.reduce.edges"
      },
      {
        "key": "Alt+Z",
        "when": "editorTextFocus && dance.mode == 'normal'",
        "title": "Restore selections. TODO: Needed?",
        "command": "dance.selections.restore"
      },
      {
        "key": "Alt+Z",
        "when": "editorTextFocus && dance.mode == 'normal'",
        "title": "Combine register selections with current ones",
        "command": "dance.selections.restore.withCurrent"
      },
      {
        "key": "Shift+Alt+Z",
        "when": "editorTextFocus && dance.mode == 'normal'",
        "command": "dance.selections.restore.withCurrent",
        "args": {
          "reverse": true,
          "$exclude": []
        }
      },
      {
        "key": "Shift+Alt+Z",
        "when": "editorTextFocus && dance.mode == 'normal'",
        "title": "Save selections",
        "command": "dance.selections.save"
      },
      {
        "key": "Y",
        "when": "editorTextFocus && dance.mode == 'normal'",
        "title": "Copy selections text",
        "command": "dance.selections.saveText"
      },
      {
        "key": "Y",
        "when": "editorTextFocus && dance.mode == 'visual'",
        "title": "Copy selections text",
        "command": "dance.selections.saveText"
      },
      {
        "key": "S",
        "when": "editorTextFocus && dance.mode == 'normal'",
        "title": "Leap or select",
        "command": "dance.selections.select.orLeap"
      },
      {
        "key": "S",
        "when": "editorTextFocus && dance.mode == 'visual'",
        "title": "Leap or select",
        "command": "dance.selections.select.orLeap"
      },
      {
        "key": "Shift+S",
        "when": "editorTextFocus && dance.mode == 'normal'",
        "title": "Split selections",
        "command": "dance.selections.split"
      },
      {
        "key": "Shift+S",
        "when": "editorTextFocus && dance.mode == 'visual'",
        "title": "Split selections",
        "command": "dance.selections.split"
      },
      {
        "key": "Alt+S",
        "when": "editorTextFocus && dance.mode == 'normal'",
        "title": "Leap or select backward",
        "command": "dance.selections.splitLines.orLeap.backward"
      },
      {
        "key": "Alt+S",
        "when": "editorTextFocus && dance.mode == 'visual'",
        "title": "Leap or select backward",
        "command": "dance.selections.splitLines.orLeap.backward"
      },
      {
        "key": "Enter",
        "when": "editorTextFocus && dance.mode == 'normal'",
        "title": "Toggle selection indices",
        "command": "dance.selections.toggleIndices"
      },
      {
        "key": "Enter",
        "when": "editorTextFocus && dance.mode == 'visual'",
        "title": "Toggle selection indices",
        "command": "dance.selections.toggleIndices"
      },
      {
        "key": "Alt+X",
        "when": "editorTextFocus && dance.mode == 'normal'",
        "title": "Trim lines",
        "command": "dance.selections.trimLines"
      },
      {
        "key": "Shift+-",
        "when": "editorTextFocus && dance.mode == 'normal'",
        "title": "Trim whitespace",
        "command": "dance.selections.trimWhitespace"
      },
      {
        "key": "Shift+-",
        "when": "editorTextFocus && dance.mode == 'visual'",
        "title": "Trim whitespace",
        "command": "dance.selections.trimWhitespace"
      },
      {
        "key": "Shift+Alt+9",
        "when": "editorTextFocus && dance.mode == 'normal'",
        "title": "Rotate selections clockwise",
        "command": "dance.selections.rotate.both"
      },
      {
        "key": "Shift+Alt+0",
        "when": "editorTextFocus && dance.mode == 'normal'",
        "title": "Rotate selections counter-clockwise",
        "command": "dance.selections.rotate.both.reverse"
      },
      {
        "key": "Shift+9",
        "when": "editorTextFocus && dance.mode == 'normal'",
        "title": "Rotate selections clockwise (selections only)",
        "command": "dance.selections.rotate.selections"
      },
      {
        "key": "Shift+9",
        "when": "editorTextFocus && dance.mode == 'visual'",
        "title": "Rotate selections clockwise (selections only)",
        "command": "dance.selections.rotate.selections"
      },
      {
        "key": "Shift+0",
        "when": "editorTextFocus && dance.mode == 'normal'",
        "title": "Rotate selections counter-clockwise (selections only)",
        "command": "dance.selections.rotate.selections.reverse"
      },
      {
        "key": "Shift+0",
        "when": "editorTextFocus && dance.mode == 'visual'",
        "title": "Rotate selections counter-clockwise (selections only)",
        "command": "dance.selections.rotate.selections.reverse"
      },
      {
        "key": "Space",
        "when": "editorTextFocus && dance.mode == 'normal'",
        "title": "Show space menu",
        "command": "dance.openMenu",
        "args": {
          "menu": "space",
          "$exclude": []
        }
      },
      {
        "key": "Space",
        "when": "editorTextFocus && dance.mode == 'visual'",
        "title": "Show space menu",
        "command": "dance.openMenu",
        "args": {
          "menu": "space",
          "$exclude": []
        }
      },
      {
        "key": "Z",
        "when": "editorTextFocus && dance.mode == 'normal'",
        "title": "Show view menu",
        "command": "dance.openMenu",
        "args": {
          "menu": "view",
          "$exclude": []
        }
      },
      {
        "key": "Z",
        "when": "editorTextFocus && dance.mode == 'visual'",
        "title": "Show view menu",
        "command": "dance.openMenu",
        "args": {
          "menu": "view",
          "$exclude": []
        }
      },
      {
        "key": "Shift+Z",
        "when": "editorTextFocus && dance.mode == 'normal'",
        "title": "Show view menu (locked)",
        "command": "dance.openMenu",
        "args": {
          "menu": "view",
          "locked": true,
          "$exclude": []
        }
      },
      {
        "key": "Shift+Z",
        "when": "editorTextFocus && dance.mode == 'visual'",
        "title": "Show view menu (locked)",
        "command": "dance.openMenu",
        "args": {
          "menu": "view",
          "locked": true,
          "$exclude": []
        }
      },
      {
        "key": "Ctrl+W",
        "when": "editorTextFocus && dance.mode == 'normal'",
        "title": "Show window menu",
        "command": "dance.window.windowMenu"
      },
      {
        "key": "Ctrl+W",
        "when": "editorTextFocus && dance.mode == 'visual'",
        "title": "Show window menu",
        "command": "dance.window.windowMenu"
      },
      {
        "command": "dance.ignore",
        "key": "Shift+D",
        "when": "editorTextFocus && dance.mode == 'normal'"
      },
      {
        "command": "dance.ignore",
        "key": "Shift+H",
        "when": "editorTextFocus && dance.mode == 'normal'"
      },
      {
        "command": "dance.ignore",
        "key": "Shift+L",
        "when": "editorTextFocus && dance.mode == 'normal'"
      },
      {
        "command": "dance.ignore",
        "key": "Shift+V",
        "when": "editorTextFocus && dance.mode == 'normal'"
      },
      {
        "command": "dance.ignore",
        "key": "Shift+Y",
        "when": "editorTextFocus && dance.mode == 'normal'"
      },
      {
        "command": "dance.ignore",
        "key": "Shift+2",
        "when": "editorTextFocus && dance.mode == 'normal'"
      },
      {
        "command": "dance.ignore",
        "key": "Shift+3",
        "when": "editorTextFocus && dance.mode == 'normal'"
      },
      {
        "command": "dance.ignore",
        "key": "Shift+6",
        "when": "editorTextFocus && dance.mode == 'normal'"
      },
      {
        "command": "dance.ignore",
        "key": "'",
        "when": "editorTextFocus && dance.mode == 'normal'"
      },
      {
        "command": "dance.ignore",
        "key": "-",
        "when": "editorTextFocus && dance.mode == 'normal'"
      },
      {
        "command": "dance.ignore",
        "key": "=",
        "when": "editorTextFocus && dance.mode == 'normal'"
      },
      {
        "command": "dance.ignore",
        "key": "Tab",
        "when": "editorTextFocus && dance.mode == 'normal'"
      },
      {
        "command": "dance.ignore",
        "key": "NumPad_Add",
        "when": "editorTextFocus && dance.mode == 'normal'"
      },
      {
        "command": "dance.ignore",
        "key": "NumPad_Subtract",
        "when": "editorTextFocus && dance.mode == 'normal'"
      },
      {
        "command": "dance.ignore",
        "key": "Shift+=",
        "when": "editorTextFocus && dance.mode == 'normal'"
      },
      {
        "command": "dance.ignore",
        "key": "Shift+Tab",
        "when": "editorTextFocus && dance.mode == 'normal'"
      },
      {
        "command": "dance.ignore",
        "key": "Shift+Space",
        "when": "editorTextFocus && dance.mode == 'normal'"
      },
      {
        "command": "dance.ignore",
        "key": "Shift+NumPad_Add",
        "when": "editorTextFocus && dance.mode == 'normal'"
      },
      {
        "command": "dance.ignore",
        "key": "Shift+NumPad_Subtract",
        "when": "editorTextFocus && dance.mode == 'normal'"
      },
      {
        "command": "dance.ignore",
<<<<<<< HEAD
        "key": "Shift+D",
        "when": "editorTextFocus && dance.mode == 'visual'"
=======
        "key": "A",
        "when": "editorTextFocus && dance.mode == 'select'"
      },
      {
        "command": "dance.ignore",
        "key": "I",
        "when": "editorTextFocus && dance.mode == 'select'"
      },
      {
        "command": "dance.ignore",
        "key": "M",
        "when": "editorTextFocus && dance.mode == 'select'"
      },
      {
        "command": "dance.ignore",
        "key": "N",
        "when": "editorTextFocus && dance.mode == 'select'"
      },
      {
        "command": "dance.ignore",
        "key": "O",
        "when": "editorTextFocus && dance.mode == 'select'"
      },
      {
        "command": "dance.ignore",
        "key": "P",
        "when": "editorTextFocus && dance.mode == 'select'"
      },
      {
        "command": "dance.ignore",
        "key": "Q",
        "when": "editorTextFocus && dance.mode == 'select'"
      },
      {
        "command": "dance.ignore",
        "key": "R",
        "when": "editorTextFocus && dance.mode == 'select'"
      },
      {
        "command": "dance.ignore",
        "key": "S",
        "when": "editorTextFocus && dance.mode == 'select'"
      },
      {
        "command": "dance.ignore",
        "key": "V",
        "when": "editorTextFocus && dance.mode == 'select'"
      },
      {
        "command": "dance.ignore",
        "key": "X",
        "when": "editorTextFocus && dance.mode == 'select'"
      },
      {
        "command": "dance.ignore",
        "key": "Y",
        "when": "editorTextFocus && dance.mode == 'select'"
      },
      {
        "command": "dance.ignore",
        "key": "Z",
        "when": "editorTextFocus && dance.mode == 'select'"
      },
      {
        "command": "dance.ignore",
        "key": "0",
        "when": "editorTextFocus && dance.mode == 'select'"
      },
      {
        "command": "dance.ignore",
        "key": "1",
        "when": "editorTextFocus && dance.mode == 'select'"
      },
      {
        "command": "dance.ignore",
        "key": "2",
        "when": "editorTextFocus && dance.mode == 'select'"
      },
      {
        "command": "dance.ignore",
        "key": "3",
        "when": "editorTextFocus && dance.mode == 'select'"
      },
      {
        "command": "dance.ignore",
        "key": "4",
        "when": "editorTextFocus && dance.mode == 'select'"
      },
      {
        "command": "dance.ignore",
        "key": "5",
        "when": "editorTextFocus && dance.mode == 'select'"
      },
      {
        "command": "dance.ignore",
        "key": "6",
        "when": "editorTextFocus && dance.mode == 'select'"
      },
      {
        "command": "dance.ignore",
        "key": "7",
        "when": "editorTextFocus && dance.mode == 'select'"
      },
      {
        "command": "dance.ignore",
        "key": "8",
        "when": "editorTextFocus && dance.mode == 'select'"
      },
      {
        "command": "dance.ignore",
        "key": "9",
        "when": "editorTextFocus && dance.mode == 'select'"
      },
      {
        "command": "dance.ignore",
        "key": "Shift+A",
        "when": "editorTextFocus && dance.mode == 'select'"
      },
      {
        "command": "dance.ignore",
        "key": "Shift+C",
        "when": "editorTextFocus && dance.mode == 'select'"
      },
      {
        "command": "dance.ignore",
        "key": "Shift+D",
        "when": "editorTextFocus && dance.mode == 'select'"
      },
      {
        "command": "dance.ignore",
        "key": "Shift+G",
        "when": "editorTextFocus && dance.mode == 'select'"
>>>>>>> e15330af
      },
      {
        "command": "dance.ignore",
        "key": "Shift+H",
<<<<<<< HEAD
        "when": "editorTextFocus && dance.mode == 'visual'"
=======
        "when": "editorTextFocus && dance.mode == 'select'"
      },
      {
        "command": "dance.ignore",
        "key": "Shift+I",
        "when": "editorTextFocus && dance.mode == 'select'"
      },
      {
        "command": "dance.ignore",
        "key": "Shift+J",
        "when": "editorTextFocus && dance.mode == 'select'"
      },
      {
        "command": "dance.ignore",
        "key": "Shift+K",
        "when": "editorTextFocus && dance.mode == 'select'"
>>>>>>> e15330af
      },
      {
        "command": "dance.ignore",
        "key": "Shift+L",
<<<<<<< HEAD
        "when": "editorTextFocus && dance.mode == 'visual'"
=======
        "when": "editorTextFocus && dance.mode == 'select'"
      },
      {
        "command": "dance.ignore",
        "key": "Shift+M",
        "when": "editorTextFocus && dance.mode == 'select'"
      },
      {
        "command": "dance.ignore",
        "key": "Shift+N",
        "when": "editorTextFocus && dance.mode == 'select'"
      },
      {
        "command": "dance.ignore",
        "key": "Shift+O",
        "when": "editorTextFocus && dance.mode == 'select'"
      },
      {
        "command": "dance.ignore",
        "key": "Shift+P",
        "when": "editorTextFocus && dance.mode == 'select'"
      },
      {
        "command": "dance.ignore",
        "key": "Shift+Q",
        "when": "editorTextFocus && dance.mode == 'select'"
      },
      {
        "command": "dance.ignore",
        "key": "Shift+R",
        "when": "editorTextFocus && dance.mode == 'select'"
      },
      {
        "command": "dance.ignore",
        "key": "Shift+S",
        "when": "editorTextFocus && dance.mode == 'select'"
>>>>>>> e15330af
      },
      {
        "command": "dance.ignore",
        "key": "Shift+V",
<<<<<<< HEAD
        "when": "editorTextFocus && dance.mode == 'visual'"
=======
        "when": "editorTextFocus && dance.mode == 'select'"
      },
      {
        "command": "dance.ignore",
        "key": "Shift+X",
        "when": "editorTextFocus && dance.mode == 'select'"
>>>>>>> e15330af
      },
      {
        "command": "dance.ignore",
        "key": "Shift+Y",
<<<<<<< HEAD
        "when": "editorTextFocus && dance.mode == 'visual'"
=======
        "when": "editorTextFocus && dance.mode == 'select'"
      },
      {
        "command": "dance.ignore",
        "key": "Shift+Z",
        "when": "editorTextFocus && dance.mode == 'select'"
      },
      {
        "command": "dance.ignore",
        "key": "Shift+0",
        "when": "editorTextFocus && dance.mode == 'select'"
      },
      {
        "command": "dance.ignore",
        "key": "Shift+1",
        "when": "editorTextFocus && dance.mode == 'select'"
>>>>>>> e15330af
      },
      {
        "command": "dance.ignore",
        "key": "Shift+2",
<<<<<<< HEAD
        "when": "editorTextFocus && dance.mode == 'visual'"
=======
        "when": "editorTextFocus && dance.mode == 'select'"
>>>>>>> e15330af
      },
      {
        "command": "dance.ignore",
        "key": "Shift+3",
<<<<<<< HEAD
        "when": "editorTextFocus && dance.mode == 'visual'"
=======
        "when": "editorTextFocus && dance.mode == 'select'"
      },
      {
        "command": "dance.ignore",
        "key": "Shift+4",
        "when": "editorTextFocus && dance.mode == 'select'"
      },
      {
        "command": "dance.ignore",
        "key": "Shift+5",
        "when": "editorTextFocus && dance.mode == 'select'"
>>>>>>> e15330af
      },
      {
        "command": "dance.ignore",
        "key": "Shift+6",
<<<<<<< HEAD
        "when": "editorTextFocus && dance.mode == 'visual'"
=======
        "when": "editorTextFocus && dance.mode == 'select'"
      },
      {
        "command": "dance.ignore",
        "key": "Shift+7",
        "when": "editorTextFocus && dance.mode == 'select'"
      },
      {
        "command": "dance.ignore",
        "key": "Shift+8",
        "when": "editorTextFocus && dance.mode == 'select'"
      },
      {
        "command": "dance.ignore",
        "key": "Shift+9",
        "when": "editorTextFocus && dance.mode == 'select'"
      },
      {
        "command": "dance.ignore",
        "key": ",",
        "when": "editorTextFocus && dance.mode == 'select'"
>>>>>>> e15330af
      },
      {
        "command": "dance.ignore",
        "key": "'",
<<<<<<< HEAD
        "when": "editorTextFocus && dance.mode == 'visual'"
=======
        "when": "editorTextFocus && dance.mode == 'select'"
>>>>>>> e15330af
      },
      {
        "command": "dance.ignore",
        "key": "-",
<<<<<<< HEAD
        "when": "editorTextFocus && dance.mode == 'visual'"
=======
        "when": "editorTextFocus && dance.mode == 'select'"
>>>>>>> e15330af
      },
      {
        "command": "dance.ignore",
        "key": "=",
<<<<<<< HEAD
        "when": "editorTextFocus && dance.mode == 'visual'"
=======
        "when": "editorTextFocus && dance.mode == 'select'"
>>>>>>> e15330af
      },
      {
        "command": "dance.ignore",
        "key": "Tab",
<<<<<<< HEAD
        "when": "editorTextFocus && dance.mode == 'visual'"
=======
        "when": "editorTextFocus && dance.mode == 'select'"
      },
      {
        "command": "dance.ignore",
        "key": "Space",
        "when": "editorTextFocus && dance.mode == 'select'"
>>>>>>> e15330af
      },
      {
        "command": "dance.ignore",
        "key": "NumPad_Add",
<<<<<<< HEAD
        "when": "editorTextFocus && dance.mode == 'visual'"
=======
        "when": "editorTextFocus && dance.mode == 'select'"
>>>>>>> e15330af
      },
      {
        "command": "dance.ignore",
        "key": "NumPad_Subtract",
<<<<<<< HEAD
        "when": "editorTextFocus && dance.mode == 'visual'"
      },
      {
        "command": "dance.ignore",
        "key": "Shift+=",
        "when": "editorTextFocus && dance.mode == 'visual'"
      },
      {
        "command": "dance.ignore",
        "key": "Shift+Tab",
        "when": "editorTextFocus && dance.mode == 'visual'"
      },
      {
        "command": "dance.ignore",
        "key": "Shift+Space",
        "when": "editorTextFocus && dance.mode == 'visual'"
      },
      {
        "command": "dance.ignore",
        "key": "Shift+NumPad_Add",
        "when": "editorTextFocus && dance.mode == 'visual'"
      },
      {
        "command": "dance.ignore",
        "key": "Shift+NumPad_Subtract",
        "when": "editorTextFocus && dance.mode == 'visual'"
      },
      {
        "command": "-lineBreakInsert",
        "key": "Ctrl+O",
        "when": ""
      },
      {
        "command": "workbench.action.navigateBack",
        "key": "Ctrl+O",
        "when": "canNavigateBack"
      },
      {
        "command": "workbench.action.navigateForward",
        "key": "Ctrl+I",
        "when": "canNavigateForward"
=======
        "when": "editorTextFocus && dance.mode == 'select'"
      },
      {
        "command": "dance.ignore",
        "key": "Shift+,",
        "when": "editorTextFocus && dance.mode == 'select'"
      },
      {
        "command": "dance.ignore",
        "key": "Shift+'",
        "when": "editorTextFocus && dance.mode == 'select'"
      },
      {
        "command": "dance.ignore",
        "key": "Shift+-",
        "when": "editorTextFocus && dance.mode == 'select'"
      },
      {
        "command": "dance.ignore",
        "key": "Shift+=",
        "when": "editorTextFocus && dance.mode == 'select'"
      },
      {
        "command": "dance.ignore",
        "key": "Shift+Tab",
        "when": "editorTextFocus && dance.mode == 'select'"
      },
      {
        "command": "dance.ignore",
        "key": "Shift+Space",
        "when": "editorTextFocus && dance.mode == 'select'"
      },
      {
        "command": "dance.ignore",
        "key": "Shift+NumPad_Add",
        "when": "editorTextFocus && dance.mode == 'select'"
      },
      {
        "command": "dance.ignore",
        "key": "Shift+NumPad_Subtract",
        "when": "editorTextFocus && dance.mode == 'select'"
>>>>>>> e15330af
      }
    ]
  }
}<|MERGE_RESOLUTION|>--- conflicted
+++ resolved
@@ -30,12 +30,8 @@
     "vscode:prepublish": "yarn run generate && yarn run compile && yarn run compile-web",
     "package": "vsce package --allow-star-activation",
     "publish": "vsce publish --allow-star-activation",
-<<<<<<< HEAD
-    "publish:pre": "vsce publish --allow-star-activation --pre-release --no-git-tag-version --no-update-package-json 0.5.13001"
-=======
-    "package:pre": "vsce package --allow-star-activation --pre-release --no-git-tag-version --no-update-package-json 0.5.12004",
-    "publish:pre": "vsce publish --allow-star-activation --pre-release --no-git-tag-version --no-update-package-json 0.5.12004"
->>>>>>> e15330af
+    "package:pre": "vsce package --allow-star-activation --pre-release --no-git-tag-version --no-update-package-json 0.5.13004",
+    "publish:pre": "vsce publish --allow-star-activation --pre-release --no-git-tag-version --no-update-package-json 0.5.13004"
   },
   "devDependencies": {
     "@types/glob": "^7.2.0",
@@ -392,7 +388,6 @@
                 ]
               ]
             },
-<<<<<<< HEAD
             "visual": {
               "lineNumbers": "relative",
               "cursorStyle": "underline",
@@ -438,9 +433,6 @@
                 ]
               ]
             },
-=======
-            "select": {},
->>>>>>> e15330af
             "normal": {
               "lineNumbers": "relative",
               "cursorStyle": "block",
@@ -841,14 +833,6 @@
                   "text": "to file whose name is selected",
                   "command": "dance.selections.open"
                 },
-                "d": {
-                  "text": "to definition",
-                  "command": "editor.action.revealDefinition"
-                },
-                "r": {
-                  "text": "to references",
-                  "command": "editor.action.goToReferences"
-                },
                 ".": {
                   "text": "to last buffer modification position",
                   "command": "dance.selections.restore",
@@ -1483,11 +1467,6 @@
         "category": "Dance"
       },
       {
-        "command": "dance.modes.set.select",
-        "title": "Set mode to Select",
-        "category": "Dance"
-      },
-      {
         "command": "dance.modes.set.temporarily",
         "title": "Set Dance mode temporarily",
         "category": "Dance"
@@ -1683,7 +1662,6 @@
         "category": "Dance"
       },
       {
-<<<<<<< HEAD
         "command": "dance.seek.selectExpand",
         "title": "Expand selection",
         "category": "Dance"
@@ -1691,7 +1669,9 @@
       {
         "command": "dance.seek.selectShrink",
         "title": "Shrink selection",
-=======
+        "category": "Dance"
+      },
+      {
         "command": "dance.seek.syntax.child.experimental",
         "title": "Select child syntax object",
         "category": "Dance"
@@ -1714,7 +1694,6 @@
       {
         "command": "dance.seek.syntax.previous.experimental",
         "title": "Select previous syntax object",
->>>>>>> e15330af
         "category": "Dance"
       },
       {
@@ -2467,10 +2446,6 @@
           "when": "dance.mode == 'normal'"
         },
         {
-          "command": "dance.modes.set.select",
-          "when": "dance.mode == 'normal'"
-        },
-        {
           "command": "dance.modes.set.temporarily",
           "when": "dance.mode == 'normal'"
         },
@@ -2627,14 +2602,14 @@
           "when": "dance.mode == 'normal'"
         },
         {
-<<<<<<< HEAD
           "command": "dance.seek.selectExpand",
           "when": "dance.mode == 'normal'"
         },
         {
           "command": "dance.seek.selectShrink",
           "when": "dance.mode == 'normal'"
-=======
+        },
+        {
           "command": "dance.seek.syntax.child.experimental",
           "when": "dance.mode == 'normal' && tree-sitter.activeEditorIsSupported"
         },
@@ -2653,7 +2628,6 @@
         {
           "command": "dance.seek.syntax.previous.experimental",
           "when": "dance.mode == 'normal' && tree-sitter.activeEditorIsSupported"
->>>>>>> e15330af
         },
         {
           "command": "dance.seek.word",
@@ -3310,11 +3284,7 @@
       },
       {
         "key": "D",
-<<<<<<< HEAD
-        "when": "editorTextFocus && dance.mode == 'visual'",
-=======
-        "when": "editorTextFocus && dance.mode == 'select'",
->>>>>>> e15330af
+        "when": "editorTextFocus && dance.mode == 'visual'",
         "title": "Copy and delete",
         "command": "dance.edit.yank-delete"
       },
@@ -3326,11 +3296,7 @@
       },
       {
         "key": "C",
-<<<<<<< HEAD
-        "when": "editorTextFocus && dance.mode == 'visual'",
-=======
-        "when": "editorTextFocus && dance.mode == 'select'",
->>>>>>> e15330af
+        "when": "editorTextFocus && dance.mode == 'visual'",
         "title": "Copy, delete and switch to Insert",
         "command": "dance.edit.yank-delete-insert"
       },
@@ -3402,11 +3368,7 @@
       },
       {
         "key": "Shift+U",
-<<<<<<< HEAD
-        "when": "editorTextFocus && dance.mode == 'visual'",
-=======
-        "when": "editorTextFocus && dance.mode == 'select'",
->>>>>>> e15330af
+        "when": "editorTextFocus && dance.mode == 'visual'",
         "title": "Redo",
         "command": "dance.history.redo"
       },
@@ -3454,11 +3416,7 @@
       },
       {
         "key": "U",
-<<<<<<< HEAD
-        "when": "editorTextFocus && dance.mode == 'visual'",
-=======
-        "when": "editorTextFocus && dance.mode == 'select'",
->>>>>>> e15330af
+        "when": "editorTextFocus && dance.mode == 'visual'",
         "title": "Undo",
         "command": "dance.history.undo"
       },
@@ -3974,7 +3932,6 @@
       },
       {
         "key": "Escape",
-<<<<<<< HEAD
         "when": "editorTextFocus && dance.mode == 'visual'",
         "title": "Set mode to Normal",
         "command": "dance.modes.set.normal"
@@ -3982,9 +3939,6 @@
       {
         "key": "V",
         "when": "editorTextFocus && dance.mode == 'visual'",
-=======
-        "when": "editorTextFocus && dance.mode == 'select'",
->>>>>>> e15330af
         "title": "Set mode to Normal",
         "command": "dance.modes.set.normal"
       },
@@ -4163,29 +4117,12 @@
         "command": "dance.seek.extend"
       },
       {
-<<<<<<< HEAD
         "key": "Shift+T",
         "when": "editorTextFocus && dance.mode == 'visual'",
-=======
-        "key": "T",
-        "when": "editorTextFocus && dance.mode == 'select'",
-        "title": "Extend to character (excluded)",
-        "command": "dance.seek.extend"
-      },
-      {
-        "key": "Shift+Alt+T",
-        "when": "editorTextFocus && dance.mode == 'normal'",
->>>>>>> e15330af
         "title": "Extend to character (excluded, backward)",
         "command": "dance.seek.extend.backward"
       },
       {
-        "key": "Shift+T",
-        "when": "editorTextFocus && dance.mode == 'select'",
-        "title": "Extend to character (excluded, backward)",
-        "command": "dance.seek.extend.backward"
-      },
-      {
         "key": "F",
         "when": "editorTextFocus && dance.mode == 'normal'",
         "title": "Select to character (included)",
@@ -4204,24 +4141,12 @@
         "command": "dance.seek.included.extend"
       },
       {
-<<<<<<< HEAD
         "key": "Shift+F",
         "when": "editorTextFocus && dance.mode == 'visual'",
-=======
-        "key": "F",
-        "when": "editorTextFocus && dance.mode == 'select'",
-        "title": "Extend to character (included)",
-        "command": "dance.seek.included.extend"
-      },
-      {
-        "key": "Shift+Alt+F",
-        "when": "editorTextFocus && dance.mode == 'normal'",
->>>>>>> e15330af
         "title": "Extend to character (included, backward)",
         "command": "dance.seek.included.extend.backward"
       },
       {
-<<<<<<< HEAD
         "key": "Alt+O",
         "when": "editorTextFocus && dance.mode == 'normal'",
         "title": "Expand selection",
@@ -4268,12 +4193,6 @@
         "when": "editorTextFocus && dance.mode == 'visual'",
         "title": "Shrink selection",
         "command": "dance.seek.selectShrink"
-=======
-        "key": "Shift+F",
-        "when": "editorTextFocus && dance.mode == 'select'",
-        "title": "Extend to character (included, backward)",
-        "command": "dance.seek.included.extend.backward"
->>>>>>> e15330af
       },
       {
         "key": "W",
@@ -4295,33 +4214,12 @@
       },
       {
         "key": "W",
-<<<<<<< HEAD
         "when": "editorTextFocus && dance.mode == 'visual'",
         "title": "Extend to next word start",
         "command": "dance.seek.word.extend"
       },
       {
         "key": "Shift+W",
-=======
-        "when": "editorTextFocus && dance.mode == 'select'",
-        "title": "Extend to next word start",
-        "command": "dance.seek.word.extend"
-      },
-      {
-        "key": "Shift+B",
-        "when": "editorTextFocus && dance.mode == 'normal'",
-        "title": "Extend to previous word start",
-        "command": "dance.seek.word.extend.backward"
-      },
-      {
-        "key": "B",
-        "when": "editorTextFocus && dance.mode == 'select'",
-        "title": "Extend to previous word start",
-        "command": "dance.seek.word.extend.backward"
-      },
-      {
-        "key": "Alt+W",
->>>>>>> e15330af
         "when": "editorTextFocus && dance.mode == 'normal'",
         "title": "Select to next WORD start",
         "command": "dance.seek.word.ws"
@@ -4340,27 +4238,9 @@
       },
       {
         "key": "Shift+W",
-<<<<<<< HEAD
         "when": "editorTextFocus && dance.mode == 'visual'",
         "title": "Extend to next WORD start",
         "command": "dance.seek.word.ws.extend"
-=======
-        "when": "editorTextFocus && dance.mode == 'select'",
-        "title": "Extend to next non-whitespace word start",
-        "command": "dance.seek.word.ws.extend"
-      },
-      {
-        "key": "Shift+Alt+B",
-        "when": "editorTextFocus && dance.mode == 'normal'",
-        "title": "Extend to previous non-whitespace word start",
-        "command": "dance.seek.word.ws.extend.backward"
->>>>>>> e15330af
-      },
-      {
-        "key": "Shift+B",
-        "when": "editorTextFocus && dance.mode == 'select'",
-        "title": "Extend to previous non-whitespace word start",
-        "command": "dance.seek.word.ws.extend.backward"
       },
       {
         "key": "E",
@@ -4375,17 +4255,7 @@
         "command": "dance.seek.wordEnd.extend"
       },
       {
-<<<<<<< HEAD
         "key": "Shift+E",
-=======
-        "key": "E",
-        "when": "editorTextFocus && dance.mode == 'select'",
-        "title": "Extend to next word end",
-        "command": "dance.seek.wordEnd.extend"
-      },
-      {
-        "key": "Alt+E",
->>>>>>> e15330af
         "when": "editorTextFocus && dance.mode == 'normal'",
         "title": "Select to next WORD end",
         "command": "dance.seek.wordEnd.ws"
@@ -4397,12 +4267,6 @@
         "command": "dance.seek.wordEnd.ws.extend"
       },
       {
-        "key": "Shift+E",
-        "when": "editorTextFocus && dance.mode == 'select'",
-        "title": "Extend to next non-whitespace word end",
-        "command": "dance.seek.wordEnd.ws.extend"
-      },
-      {
         "key": "Shift+5",
         "when": "editorTextFocus && dance.mode == 'normal'",
         "title": "Select whole buffer",
@@ -4434,18 +4298,6 @@
       },
       {
         "key": "J",
-        "when": "editorTextFocus && dance.mode == 'select'",
-        "title": "Extend down",
-        "command": "dance.select.down.extend"
-      },
-      {
-        "key": "Down",
-        "when": "editorTextFocus && dance.mode == 'select'",
-        "title": "Extend down",
-        "command": "dance.select.down.extend"
-      },
-      {
-        "key": "J",
         "when": "editorTextFocus && dance.mode == 'normal'",
         "title": "Jump down",
         "command": "dance.select.down.jump"
@@ -4476,18 +4328,6 @@
       },
       {
         "key": "H",
-        "when": "editorTextFocus && dance.mode == 'select'",
-        "title": "Extend left",
-        "command": "dance.select.left.extend"
-      },
-      {
-        "key": "Left",
-        "when": "editorTextFocus && dance.mode == 'select'",
-        "title": "Extend left",
-        "command": "dance.select.left.extend"
-      },
-      {
-        "key": "H",
         "when": "editorTextFocus && dance.mode == 'normal'",
         "title": "Jump left",
         "command": "dance.select.left.jump"
@@ -4578,18 +4418,6 @@
       },
       {
         "key": "L",
-        "when": "editorTextFocus && dance.mode == 'select'",
-        "title": "Extend right",
-        "command": "dance.select.right.extend"
-      },
-      {
-        "key": "Right",
-        "when": "editorTextFocus && dance.mode == 'select'",
-        "title": "Extend right",
-        "command": "dance.select.right.extend"
-      },
-      {
-        "key": "L",
         "when": "editorTextFocus && dance.mode == 'normal'",
         "title": "Jump right",
         "command": "dance.select.right.jump"
@@ -4608,11 +4436,7 @@
       },
       {
         "key": "G",
-<<<<<<< HEAD
-        "when": "editorTextFocus && dance.mode == 'visual'",
-=======
-        "when": "editorTextFocus && dance.mode == 'select'",
->>>>>>> e15330af
+        "when": "editorTextFocus && dance.mode == 'visual'",
         "title": "Extend to",
         "command": "dance.select.to.extend"
       },
@@ -4637,18 +4461,6 @@
       {
         "key": "Up",
         "when": "editorTextFocus && dance.mode == 'visual'",
-        "title": "Extend up",
-        "command": "dance.select.up.extend"
-      },
-      {
-        "key": "K",
-        "when": "editorTextFocus && dance.mode == 'select'",
-        "title": "Extend up",
-        "command": "dance.select.up.extend"
-      },
-      {
-        "key": "Up",
-        "when": "editorTextFocus && dance.mode == 'select'",
         "title": "Extend up",
         "command": "dance.select.up.extend"
       },
@@ -5252,361 +5064,82 @@
       },
       {
         "command": "dance.ignore",
-<<<<<<< HEAD
         "key": "Shift+D",
         "when": "editorTextFocus && dance.mode == 'visual'"
-=======
-        "key": "A",
-        "when": "editorTextFocus && dance.mode == 'select'"
-      },
-      {
-        "command": "dance.ignore",
-        "key": "I",
-        "when": "editorTextFocus && dance.mode == 'select'"
-      },
-      {
-        "command": "dance.ignore",
-        "key": "M",
-        "when": "editorTextFocus && dance.mode == 'select'"
-      },
-      {
-        "command": "dance.ignore",
-        "key": "N",
-        "when": "editorTextFocus && dance.mode == 'select'"
-      },
-      {
-        "command": "dance.ignore",
-        "key": "O",
-        "when": "editorTextFocus && dance.mode == 'select'"
-      },
-      {
-        "command": "dance.ignore",
-        "key": "P",
-        "when": "editorTextFocus && dance.mode == 'select'"
-      },
-      {
-        "command": "dance.ignore",
-        "key": "Q",
-        "when": "editorTextFocus && dance.mode == 'select'"
-      },
-      {
-        "command": "dance.ignore",
-        "key": "R",
-        "when": "editorTextFocus && dance.mode == 'select'"
-      },
-      {
-        "command": "dance.ignore",
-        "key": "S",
-        "when": "editorTextFocus && dance.mode == 'select'"
-      },
-      {
-        "command": "dance.ignore",
-        "key": "V",
-        "when": "editorTextFocus && dance.mode == 'select'"
-      },
-      {
-        "command": "dance.ignore",
-        "key": "X",
-        "when": "editorTextFocus && dance.mode == 'select'"
-      },
-      {
-        "command": "dance.ignore",
-        "key": "Y",
-        "when": "editorTextFocus && dance.mode == 'select'"
-      },
-      {
-        "command": "dance.ignore",
-        "key": "Z",
-        "when": "editorTextFocus && dance.mode == 'select'"
-      },
-      {
-        "command": "dance.ignore",
-        "key": "0",
-        "when": "editorTextFocus && dance.mode == 'select'"
-      },
-      {
-        "command": "dance.ignore",
-        "key": "1",
-        "when": "editorTextFocus && dance.mode == 'select'"
-      },
-      {
-        "command": "dance.ignore",
-        "key": "2",
-        "when": "editorTextFocus && dance.mode == 'select'"
-      },
-      {
-        "command": "dance.ignore",
-        "key": "3",
-        "when": "editorTextFocus && dance.mode == 'select'"
-      },
-      {
-        "command": "dance.ignore",
-        "key": "4",
-        "when": "editorTextFocus && dance.mode == 'select'"
-      },
-      {
-        "command": "dance.ignore",
-        "key": "5",
-        "when": "editorTextFocus && dance.mode == 'select'"
-      },
-      {
-        "command": "dance.ignore",
-        "key": "6",
-        "when": "editorTextFocus && dance.mode == 'select'"
-      },
-      {
-        "command": "dance.ignore",
-        "key": "7",
-        "when": "editorTextFocus && dance.mode == 'select'"
-      },
-      {
-        "command": "dance.ignore",
-        "key": "8",
-        "when": "editorTextFocus && dance.mode == 'select'"
-      },
-      {
-        "command": "dance.ignore",
-        "key": "9",
-        "when": "editorTextFocus && dance.mode == 'select'"
-      },
-      {
-        "command": "dance.ignore",
-        "key": "Shift+A",
-        "when": "editorTextFocus && dance.mode == 'select'"
-      },
-      {
-        "command": "dance.ignore",
-        "key": "Shift+C",
-        "when": "editorTextFocus && dance.mode == 'select'"
-      },
-      {
-        "command": "dance.ignore",
-        "key": "Shift+D",
-        "when": "editorTextFocus && dance.mode == 'select'"
       },
       {
         "command": "dance.ignore",
         "key": "Shift+G",
-        "when": "editorTextFocus && dance.mode == 'select'"
->>>>>>> e15330af
+        "when": "editorTextFocus && dance.mode == 'visual'"
       },
       {
         "command": "dance.ignore",
         "key": "Shift+H",
-<<<<<<< HEAD
         "when": "editorTextFocus && dance.mode == 'visual'"
-=======
-        "when": "editorTextFocus && dance.mode == 'select'"
-      },
-      {
-        "command": "dance.ignore",
-        "key": "Shift+I",
-        "when": "editorTextFocus && dance.mode == 'select'"
-      },
-      {
-        "command": "dance.ignore",
-        "key": "Shift+J",
-        "when": "editorTextFocus && dance.mode == 'select'"
-      },
-      {
-        "command": "dance.ignore",
-        "key": "Shift+K",
-        "when": "editorTextFocus && dance.mode == 'select'"
->>>>>>> e15330af
       },
       {
         "command": "dance.ignore",
         "key": "Shift+L",
-<<<<<<< HEAD
         "when": "editorTextFocus && dance.mode == 'visual'"
-=======
-        "when": "editorTextFocus && dance.mode == 'select'"
-      },
-      {
-        "command": "dance.ignore",
-        "key": "Shift+M",
-        "when": "editorTextFocus && dance.mode == 'select'"
-      },
-      {
-        "command": "dance.ignore",
-        "key": "Shift+N",
-        "when": "editorTextFocus && dance.mode == 'select'"
-      },
-      {
-        "command": "dance.ignore",
-        "key": "Shift+O",
-        "when": "editorTextFocus && dance.mode == 'select'"
-      },
-      {
-        "command": "dance.ignore",
-        "key": "Shift+P",
-        "when": "editorTextFocus && dance.mode == 'select'"
-      },
-      {
-        "command": "dance.ignore",
-        "key": "Shift+Q",
-        "when": "editorTextFocus && dance.mode == 'select'"
-      },
-      {
-        "command": "dance.ignore",
-        "key": "Shift+R",
-        "when": "editorTextFocus && dance.mode == 'select'"
-      },
-      {
-        "command": "dance.ignore",
-        "key": "Shift+S",
-        "when": "editorTextFocus && dance.mode == 'select'"
->>>>>>> e15330af
       },
       {
         "command": "dance.ignore",
         "key": "Shift+V",
-<<<<<<< HEAD
         "when": "editorTextFocus && dance.mode == 'visual'"
-=======
-        "when": "editorTextFocus && dance.mode == 'select'"
-      },
-      {
-        "command": "dance.ignore",
-        "key": "Shift+X",
-        "when": "editorTextFocus && dance.mode == 'select'"
->>>>>>> e15330af
       },
       {
         "command": "dance.ignore",
         "key": "Shift+Y",
-<<<<<<< HEAD
         "when": "editorTextFocus && dance.mode == 'visual'"
-=======
-        "when": "editorTextFocus && dance.mode == 'select'"
-      },
-      {
-        "command": "dance.ignore",
-        "key": "Shift+Z",
-        "when": "editorTextFocus && dance.mode == 'select'"
-      },
-      {
-        "command": "dance.ignore",
-        "key": "Shift+0",
-        "when": "editorTextFocus && dance.mode == 'select'"
       },
       {
         "command": "dance.ignore",
         "key": "Shift+1",
-        "when": "editorTextFocus && dance.mode == 'select'"
->>>>>>> e15330af
+        "when": "editorTextFocus && dance.mode == 'visual'"
       },
       {
         "command": "dance.ignore",
         "key": "Shift+2",
-<<<<<<< HEAD
         "when": "editorTextFocus && dance.mode == 'visual'"
-=======
-        "when": "editorTextFocus && dance.mode == 'select'"
->>>>>>> e15330af
       },
       {
         "command": "dance.ignore",
         "key": "Shift+3",
-<<<<<<< HEAD
         "when": "editorTextFocus && dance.mode == 'visual'"
-=======
-        "when": "editorTextFocus && dance.mode == 'select'"
-      },
-      {
-        "command": "dance.ignore",
-        "key": "Shift+4",
-        "when": "editorTextFocus && dance.mode == 'select'"
-      },
-      {
-        "command": "dance.ignore",
-        "key": "Shift+5",
-        "when": "editorTextFocus && dance.mode == 'select'"
->>>>>>> e15330af
       },
       {
         "command": "dance.ignore",
         "key": "Shift+6",
-<<<<<<< HEAD
         "when": "editorTextFocus && dance.mode == 'visual'"
-=======
-        "when": "editorTextFocus && dance.mode == 'select'"
-      },
-      {
-        "command": "dance.ignore",
-        "key": "Shift+7",
-        "when": "editorTextFocus && dance.mode == 'select'"
-      },
-      {
-        "command": "dance.ignore",
-        "key": "Shift+8",
-        "when": "editorTextFocus && dance.mode == 'select'"
-      },
-      {
-        "command": "dance.ignore",
-        "key": "Shift+9",
-        "when": "editorTextFocus && dance.mode == 'select'"
-      },
-      {
-        "command": "dance.ignore",
-        "key": ",",
-        "when": "editorTextFocus && dance.mode == 'select'"
->>>>>>> e15330af
       },
       {
         "command": "dance.ignore",
         "key": "'",
-<<<<<<< HEAD
         "when": "editorTextFocus && dance.mode == 'visual'"
-=======
-        "when": "editorTextFocus && dance.mode == 'select'"
->>>>>>> e15330af
       },
       {
         "command": "dance.ignore",
         "key": "-",
-<<<<<<< HEAD
         "when": "editorTextFocus && dance.mode == 'visual'"
-=======
-        "when": "editorTextFocus && dance.mode == 'select'"
->>>>>>> e15330af
       },
       {
         "command": "dance.ignore",
         "key": "=",
-<<<<<<< HEAD
         "when": "editorTextFocus && dance.mode == 'visual'"
-=======
-        "when": "editorTextFocus && dance.mode == 'select'"
->>>>>>> e15330af
       },
       {
         "command": "dance.ignore",
         "key": "Tab",
-<<<<<<< HEAD
         "when": "editorTextFocus && dance.mode == 'visual'"
-=======
-        "when": "editorTextFocus && dance.mode == 'select'"
-      },
-      {
-        "command": "dance.ignore",
-        "key": "Space",
-        "when": "editorTextFocus && dance.mode == 'select'"
->>>>>>> e15330af
       },
       {
         "command": "dance.ignore",
         "key": "NumPad_Add",
-<<<<<<< HEAD
         "when": "editorTextFocus && dance.mode == 'visual'"
-=======
-        "when": "editorTextFocus && dance.mode == 'select'"
->>>>>>> e15330af
       },
       {
         "command": "dance.ignore",
         "key": "NumPad_Subtract",
-<<<<<<< HEAD
         "when": "editorTextFocus && dance.mode == 'visual'"
       },
       {
@@ -5648,22 +5181,85 @@
         "command": "workbench.action.navigateForward",
         "key": "Ctrl+I",
         "when": "canNavigateForward"
-=======
+      },
+      {
+        "command": "dance.ignore",
+        "key": "Shift+D",
         "when": "editorTextFocus && dance.mode == 'select'"
       },
       {
         "command": "dance.ignore",
-        "key": "Shift+,",
+        "key": "Shift+G",
         "when": "editorTextFocus && dance.mode == 'select'"
       },
       {
         "command": "dance.ignore",
-        "key": "Shift+'",
+        "key": "Shift+H",
         "when": "editorTextFocus && dance.mode == 'select'"
       },
       {
         "command": "dance.ignore",
-        "key": "Shift+-",
+        "key": "Shift+L",
+        "when": "editorTextFocus && dance.mode == 'select'"
+      },
+      {
+        "command": "dance.ignore",
+        "key": "Shift+V",
+        "when": "editorTextFocus && dance.mode == 'select'"
+      },
+      {
+        "command": "dance.ignore",
+        "key": "Shift+Y",
+        "when": "editorTextFocus && dance.mode == 'select'"
+      },
+      {
+        "command": "dance.ignore",
+        "key": "Shift+1",
+        "when": "editorTextFocus && dance.mode == 'select'"
+      },
+      {
+        "command": "dance.ignore",
+        "key": "Shift+2",
+        "when": "editorTextFocus && dance.mode == 'select'"
+      },
+      {
+        "command": "dance.ignore",
+        "key": "Shift+3",
+        "when": "editorTextFocus && dance.mode == 'select'"
+      },
+      {
+        "command": "dance.ignore",
+        "key": "Shift+6",
+        "when": "editorTextFocus && dance.mode == 'select'"
+      },
+      {
+        "command": "dance.ignore",
+        "key": "'",
+        "when": "editorTextFocus && dance.mode == 'select'"
+      },
+      {
+        "command": "dance.ignore",
+        "key": "-",
+        "when": "editorTextFocus && dance.mode == 'select'"
+      },
+      {
+        "command": "dance.ignore",
+        "key": "=",
+        "when": "editorTextFocus && dance.mode == 'select'"
+      },
+      {
+        "command": "dance.ignore",
+        "key": "Tab",
+        "when": "editorTextFocus && dance.mode == 'select'"
+      },
+      {
+        "command": "dance.ignore",
+        "key": "NumPad_Add",
+        "when": "editorTextFocus && dance.mode == 'select'"
+      },
+      {
+        "command": "dance.ignore",
+        "key": "NumPad_Subtract",
         "when": "editorTextFocus && dance.mode == 'select'"
       },
       {
@@ -5690,7 +5286,6 @@
         "command": "dance.ignore",
         "key": "Shift+NumPad_Subtract",
         "when": "editorTextFocus && dance.mode == 'select'"
->>>>>>> e15330af
       }
     ]
   }
